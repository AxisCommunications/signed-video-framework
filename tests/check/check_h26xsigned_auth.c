--- conflicted
+++ resolved
@@ -684,8 +684,6 @@
   // IPPIPPG invalid & 4 pending (last 4) since they will be validated next time
   // IPPGI   invalid & 1 pending
   // IPPGI     valid & 1 pending
-
-<<<<<<< HEAD
   struct validation_stats expected = {.valid_gops = 3, .invalid_gops = 2, .pending_nalus = 8};
   if (settings[_i].recurrence_offset == SV_RECURRENCE_OFFSET_ONE) {
     if (settings[_i].recurrence == SV_RECURRENCE_THREE) {
@@ -695,9 +693,7 @@
       expected.has_signature = 4;
     }
   }
-=======
-  const struct validation_stats expected = {.valid_gops = 3, .invalid_gops = 2, .pending_nalus = 8};
->>>>>>> 5d39e1f5
+
   validate_nalu_list(NULL, list, expected);
 
   nalu_list_free(list);
@@ -769,7 +765,6 @@
   // counter. Unfortunately, the authentication result does not cover the case "invalid gop" and
   // "missing gops", so we cannot get that information. This will be solved when changing to a more
   // complete authentication report.
-<<<<<<< HEAD
   struct validation_stats expected = {
       .valid_gops = 2, .invalid_gops = 2, .missed_nalus = -2, .pending_nalus = 4};
   if (settings[_i].recurrence_offset == SV_RECURRENCE_OFFSET_ONE) {
@@ -781,10 +776,6 @@
       expected.has_signature = 4;
     }
   }
-=======
-  const struct validation_stats expected = {
-      .valid_gops = 2, .invalid_gops = 2, .missed_nalus = -2, .pending_nalus = 4};
->>>>>>> 5d39e1f5
   validate_nalu_list(NULL, list, expected);
 
   nalu_list_free(list);
@@ -923,8 +914,6 @@
   //                verify the first time
   // IP(G)PPGI    valid & 1 pending
   // IPPGI        valid & 1 pending
-
-<<<<<<< HEAD
   struct validation_stats expected = {.valid_gops = 3, .invalid_gops = 2, .pending_nalus = 10};
   if (settings[_i].recurrence_offset == SV_RECURRENCE_OFFSET_ONE) {
     if (settings[_i].recurrence == SV_RECURRENCE_THREE) {
@@ -934,10 +923,6 @@
       expected.has_signature = 2;
     }
   }
-=======
-  const struct validation_stats expected = {
-      .valid_gops = 3, .invalid_gops = 2, .pending_nalus = 10};
->>>>>>> 5d39e1f5
   validate_nalu_list(NULL, list, expected);
 
   nalu_list_free(list);
@@ -1053,15 +1038,17 @@
   nalu_list_check_str(list, "GIPPGIPPGIPPPGI");
 
   // One pending NALU per GOP. Note that the mid GOP (IPPGI) includes the reset on the camera. It
-<<<<<<< HEAD
   // will be marked as invalid and compute 3 more NALUs than expected. In G it is communicated
   // there is only 2 NALUs present (GI). So missed NALUs equals -3 (IPP).
+  // TODO: public_key_has_changed is expected to be true now when we have changed the behavior in
+  // generate private key.
   struct validation_stats expected = {};
   if (settings[_i].recurrence_offset == SV_RECURRENCE_OFFSET_ZERO) {
     expected.valid_gops = 2;
     expected.invalid_gops = 2;
     expected.missed_nalus = -3;
     expected.pending_nalus = 4;
+    expected.public_key_has_changed = true;
   }
   if (settings[_i].recurrence_offset == SV_RECURRENCE_OFFSET_ONE) {
     if (settings[_i].recurrence == SV_RECURRENCE_THREE) {
@@ -1070,18 +1057,10 @@
       expected.missed_nalus = 0;
       expected.pending_nalus = 0;
       expected.has_signature = 4;
-    }
-  }
-=======
-  // will be marked as invalid and compute 3 more NALUs than expected. In G it is communicated there
-  // is only 2 NALUs present (GI). So missed NALUs equals -3 (IPP).
-  // TODO: public_key_has_changed is expected to be true now when we have changed the behavior in
-  // generate private key.
-  const struct validation_stats expected = {.valid_gops = 2,
-      .invalid_gops = 2,
-      .missed_nalus = -3,
-      .pending_nalus = 4,
-      .public_key_has_changed = true};
+      expected.public_key_has_changed = true;
+    }
+  }
+
   validate_nalu_list(NULL, list, expected);
   nalu_list_free(list);
 }
@@ -1119,7 +1098,7 @@
       .missed_nalus = -3,
       .pending_nalus = 4,
       .public_key_has_changed = true};
->>>>>>> 5d39e1f5
+
   validate_nalu_list(NULL, list, expected);
 
   nalu_list_free(list);
@@ -1181,7 +1160,6 @@
   ck_assert_int_eq(signed_video_reset(sv), SV_OK);
   // We should get one GOP marked as SV_AUTH_RESULT_SIGNATURE_PRESENT right after the reset. One
   // pending NALU per GOP.
-<<<<<<< HEAD
   struct validation_stats expected = {};
   if (settings[_i].recurrence_offset == SV_RECURRENCE_OFFSET_ZERO) {
     if (settings[_i].recurrence == SV_RECURRENCE_ONE) {
@@ -1200,10 +1178,7 @@
     expected.pending_nalus = 3;
     expected.has_signature = 1;
   }
-=======
-  const struct validation_stats expected = {
-      .valid_gops = 2, .pending_nalus = 3, .has_signature = 1};
->>>>>>> 5d39e1f5
+
   validate_nalu_list(sv, list, expected);
   // Free list and session.
   signed_video_free(sv);
@@ -1223,7 +1198,6 @@
   nalu_list_t *list = mimic_au_fast_forward_and_get_list(settings[_i]);
   // Start validating without resetting the session.  We will get an invalid GOP since the fast
   // forward is equivalent with dropping NALUs. One pending NALU per GOP.
-<<<<<<< HEAD
   struct validation_stats expected = {};
   if (settings[_i].recurrence_offset == SV_RECURRENCE_OFFSET_ZERO) {
     if (settings[_i].recurrence == SV_RECURRENCE_ONE) {
@@ -1242,10 +1216,7 @@
     expected.pending_nalus = 3;
     expected.has_signature = 1;
   }
-=======
-  const struct validation_stats expected = {
-      .valid_gops = 1, .invalid_gops = 2, .missed_nalus = 1, .pending_nalus = 3};
->>>>>>> 5d39e1f5
+
   validate_nalu_list(sv, list, expected);
 
   // Free list and session.
@@ -1255,11 +1226,7 @@
 END_TEST
 
 static nalu_list_t *
-<<<<<<< HEAD
 mimic_au_fast_forward_on_late_seis_and_get_list(struct sv_setting setting)
-=======
-mimic_au_fast_forward_on_late_seis_and_get_list(signed_video_t *sv, struct sv_setting setting)
->>>>>>> 5d39e1f5
 {
   nalu_list_t *list = generate_delayed_sei_list(setting);
   nalu_list_check_str(list, "IPGPPIPGPPIPGPPIPGPPIPG");
@@ -1304,8 +1271,6 @@
   // IPGPPIPG ->      .....PP. (valid)
   //
   // Total number of pending NALUs = 2 + 2 + 2 = 6
-
-<<<<<<< HEAD
   struct validation_stats expected = {.valid_gops = 2, .pending_nalus = 6, .has_signature = 1};
   if (settings[_i].recurrence_offset == SV_RECURRENCE_OFFSET_ZERO) {
     if (settings[_i].recurrence == SV_RECURRENCE_THREE) {
@@ -1315,10 +1280,6 @@
     }
   }
 
-=======
-  const struct validation_stats expected = {
-      .valid_gops = 2, .pending_nalus = 6, .has_signature = 1};
->>>>>>> 5d39e1f5
   validate_nalu_list(sv, list, expected);
   // Free list and session.
   signed_video_free(sv);
@@ -1364,17 +1325,6 @@
   nalu_list_prepend_first_item(list, ps);
 
   nalu_list_check_str(list, include_i_nalu_at_end ? "VGIPPGIPPGIPPGI" : "VGIPPGIPPGIPP");
-<<<<<<< HEAD
-=======
-
-  // Create a new session.
-  signed_video_t *sv = signed_video_create(setting.codec);
-  ck_assert(sv);
-  // Validate pre_fast_forward. One pending NALU per GOP.
-  const struct validation_stats expected = {.valid_gops = 1, .pending_nalus = 1};
-  validate_nalu_list(sv, pre_export, expected);
->>>>>>> 5d39e1f5
-
   nalu_list_free(pre_export);
 
   return list;
@@ -1391,7 +1341,6 @@
   signed_video_t *sv = signed_video_create(settings[_i].codec);
   ck_assert(sv);
   // One pending NALU per GOP.
-<<<<<<< HEAD
   struct validation_stats expected = {.valid_gops = 2, .pending_nalus = 3, .has_signature = 1};
   if (settings[_i].recurrence == SV_RECURRENCE_THREE) {
     if (settings[_i].recurrence_offset == SV_RECURRENCE_OFFSET_ZERO) {
@@ -1405,10 +1354,7 @@
       expected.has_signature = 1;
     }
   }
-=======
-  const struct validation_stats expected = {
-      .valid_gops = 2, .pending_nalus = 3, .has_signature = 1};
->>>>>>> 5d39e1f5
+  
   validate_nalu_list(sv, list, expected);
 
   // Free list and session.
@@ -1428,7 +1374,6 @@
   signed_video_t *sv = signed_video_create(settings[_i].codec);
   ck_assert(sv);
   // One pending NALU per GOP.
-<<<<<<< HEAD
   struct validation_stats expected = {.valid_gops = 3, .pending_nalus = 4, .has_signature = 1};
   if (settings[_i].recurrence_offset == SV_RECURRENCE_OFFSET_ZERO) {
     if (settings[_i].recurrence == SV_RECURRENCE_THREE) {
@@ -1444,10 +1389,6 @@
       expected.has_signature = 1;
     }
   }
-=======
-  const struct validation_stats expected = {
-      .valid_gops = 3, .pending_nalus = 4, .has_signature = 1};
->>>>>>> 5d39e1f5
   validate_nalu_list(sv, list, expected);
   // Free list and session.
   signed_video_free(sv);
@@ -1522,14 +1463,8 @@
  */
 START_TEST(late_public_key_and_no_sei_before_key_arrives)
 {
-<<<<<<< HEAD
   nalu_list_t *list = create_signed_nalus("IPPIPPIPPIPPIPPIPPI", settings[_i]);
-=======
-  int recurrence = 3;
-
-  nalu_list_t *list =
-      create_signed_nalus_recurrence("IPPIPPIPPIPPIPPIPPI", settings[_i], recurrence);
->>>>>>> 5d39e1f5
+
   ck_assert(list);
   nalu_list_check_str(list, "GIPPGIPPGIPPGIPPGIPPGIPPGI");
 
