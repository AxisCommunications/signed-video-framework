--- conflicted
+++ resolved
@@ -56,11 +56,8 @@
   int pending_nalus;
   int has_signature;
   bool public_key_has_changed;
-<<<<<<< HEAD
+  bool has_no_timestamp;
   signed_video_accumulated_validation_t *final_validation;
-=======
-  bool has_no_timestamp;
->>>>>>> d90b81ed
 };
 
 // TODO: Will be used in the future, when the authenticity report is being populated.
@@ -215,7 +212,6 @@
             auth_report->version_on_signing_side, auth_report->this_version);
         ck_assert(!check);
       }
-<<<<<<< HEAD
       // Get an authenticity report from separate API and compare accumulated results.
       signed_video_authenticity_t *extra_auth_report = signed_video_get_authenticity_report(sv);
       ck_assert_int_eq(
@@ -223,8 +219,6 @@
               sizeof(signed_video_accumulated_validation_t)),
           0);
       signed_video_authenticity_report_free(extra_auth_report);
-=======
->>>>>>> d90b81ed
 
       // We are done with auth_report.
       latest = NULL;
@@ -810,13 +804,10 @@
       expected.invalid_gops = 0;
       expected.pending_nalus = 0;
       expected.has_signature = 4;
-<<<<<<< HEAD
+      expected.has_no_timestamp = true;
       expected.final_validation->authenticity = SV_AUTH_RESULT_SIGNATURE_PRESENT;
       expected.final_validation->number_of_validated_nalus = 0;
       expected.final_validation->number_of_pending_nalus = 17;
-=======
-      expected.has_no_timestamp = true;
->>>>>>> d90b81ed
     }
   }
 
@@ -914,13 +905,10 @@
       expected.missed_nalus = 0;
       expected.pending_nalus = 0;
       expected.has_signature = 4;
-<<<<<<< HEAD
+      expected.has_no_timestamp = true;
       expected.final_validation->authenticity = SV_AUTH_RESULT_SIGNATURE_PRESENT;
       expected.final_validation->number_of_validated_nalus = 0;
       expected.final_validation->number_of_pending_nalus = 16;
-=======
-      expected.has_no_timestamp = true;
->>>>>>> d90b81ed
     }
   }
   validate_nalu_list(NULL, list, expected);
@@ -1705,15 +1693,11 @@
   // IPPIPPI -> (UUUPPPP)
   //
   // pending_nalus = 4 * 4 = 16
-<<<<<<< HEAD
   const struct validation_stats expected = {
-      .unsigned_gops = 4, .pending_nalus = 16, .final_validation = &final_validation};
-=======
-
-  const struct validation_stats expected = {.unsigned_gops = 4, .pending_nalus = 16,
-    .has_no_timestamp = true};
->>>>>>> d90b81ed
-  validate_nalu_list(NULL, list, expected);
+    .unsigned_gops = 4, .pending_nalus = 16, .has_no_timestamp = true,
+    .final_validation = &final_validation};
+
+validate_nalu_list(NULL, list, expected);
 
   nalu_list_free(list);
 }
@@ -1739,15 +1723,11 @@
   // IiPpPpIiPpPpI -> (UUUUUUPPPPPPP)
   //
   // pending_nalus = 4 * 7 = 28
-<<<<<<< HEAD
   const struct validation_stats expected = {
-      .unsigned_gops = 4, .pending_nalus = 28, .final_validation = &final_validation};
-=======
-
-  const struct validation_stats expected = {.unsigned_gops = 4, .pending_nalus = 28,
-    .has_no_timestamp = true};
->>>>>>> d90b81ed
-  validate_nalu_list(NULL, list, expected);
+      .unsigned_gops = 4, .pending_nalus = 28, .has_no_timestamp = true,
+      .final_validation = &final_validation};
+
+validate_nalu_list(NULL, list, expected);
 
   nalu_list_free(list);
 }
