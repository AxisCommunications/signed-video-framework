/**
 * MIT License
 *
 * Copyright (c) 2021 Axis Communications AB
 *
 * Permission is hereby granted, free of charge, to any person obtaining a copy of this software and
 * associated documentation files (the "Software"), to deal in the Software without restriction,
 * including without limitation the rights to use, copy, modify, merge, publish, distribute,
 * sublicense, and/or sell copies of the Software, and to permit persons to whom the Software is
 * furnished to do so, subject to the following conditions:
 *
 * The above copyright notice and this permission notice (including the next paragraph) shall be
 * included in all copies or substantial portions of the Software.
 *
 * THE SOFTWARE IS PROVIDED "AS IS", WITHOUT WARRANTY OF ANY KIND, EXPRESS OR IMPLIED, INCLUDING BUT
 * NOT LIMITED TO THE WARRANTIES OF MERCHANTABILITY, FITNESS FOR A PARTICULAR PURPOSE AND
 * NONINFRINGEMENT. IN NO EVENT SHALL THE AUTHORS OR COPYRIGHT HOLDERS BE LIABLE FOR ANY CLAIM,
 * DAMAGES OR OTHER LIABILITY, WHETHER IN AN ACTION OF CONTRACT, TORT OR OTHERWISE, ARISING FROM,
 * OUT OF OR IN CONNECTION WITH THE SOFTWARE OR THE USE OR OTHER DEALINGS IN THE SOFTWARE.
 */
#include <check.h>  // START_TEST, END_TEST
#include <stdint.h>  // uint8_t
#include <stdlib.h>  // EXIT_SUCCESS, EXIT_FAILURE
#include <string.h>  // strcmp

#include "lib/src/includes/signed_video_auth.h"  // signed_video_authenticity_t
#include "lib/src/includes/signed_video_common.h"  // signed_video_t
#include "lib/src/includes/signed_video_openssl.h"  // signed_video_generate_private_key()
#include "lib/src/includes/signed_video_sign.h"  // signed_video_set_authenticity_level()
#ifdef SV_VENDOR_AXIS_COMMUNICATIONS
#include "lib/src/includes/sv_vendor_axis_communications.h"
#endif
#ifdef SV_UNIT_TEST
#include "lib/src/signed_video_h26x_internal.h"  // signed_video_set_recurrence_offset()
#endif
#include "lib/src/signed_video_internal.h"  // set_hash_list_size()
#include "nalu_list.h"  // nalu_list_create()
#include "signed_video_helpers.h"  // sv_setting, create_signed_nalus()

static void
setup()
{
}

static void
teardown()
{
}

struct validation_stats {
  int valid_gops;
  int valid_gops_with_missing_info;
  int invalid_gops;
  int unsigned_gops;
  int missed_nalus;
  int pending_nalus;
  int has_signature;
  bool public_key_has_changed;
  bool has_no_timestamp;
  signed_video_accumulated_validation_t *final_validation;
};

// TODO: Will be used in the future, when the authenticity report is being populated.
#if 0
static bool
authenticity_is_identical(signed_video_authenticity_t *orig,
    signed_video_authenticity_t *copy)
{
  ck_assert(orig && copy);

  bool is_identical = true;
  signed_video_product_info_t *o_pi = &orig->product_info;
  signed_video_product_info_t *c_pi = &copy->product_info;
  signed_video_latest_validation_t *o_lv = &orig->latest_validation;
  signed_video_latest_validation_t *c_lv = &copy->latest_validation;
  signed_video_accumulated_validation_t *o_av = &orig->accumulated_validation;
  signed_video_accumulated_validation_t *c_av = &copy->accumulated_validation;

  /* Compare signed_video_product_info_t. */
  if (is_identical) {
    is_identical &= (strcmp(o_pi->hardware_id, c_pi->hardware_id) == 0);
    is_identical &= (strcmp(o_pi->firmware_version, c_pi->firmware_version) == 0);
    is_identical &= (strcmp(o_pi->serial_number, c_pi->serial_number) == 0);
    is_identical &= (strcmp(o_pi->manufacturer, c_pi->manufacturer) == 0);
    is_identical &= (strcmp(o_pi->address, c_pi->address) == 0);
  }

  /* Compare signed_video_latest_validation_t. */
  is_identical &= o_lv->authenticity == c_lv->authenticity;
  is_identical &= o_lv->public_key_has_changed == c_lv->public_key_has_changed;
  is_identical &=
      o_lv->number_of_expected_picture_nalus == c_lv->number_of_expected_picture_nalus;
  is_identical &=
      o_lv->number_of_received_picture_nalus == c_lv->number_of_received_picture_nalus;
  is_identical &= o_lv->list_of_missing_nalus_size == c_lv->list_of_missing_nalus_size;
  is_identical &= o_lv->list_of_invalid_nalus_size == c_lv->list_of_invalid_nalus_size;
  if (is_identical) {
    is_identical &= (memcmp(o_lv->list_of_missing_nalus, c_lv->list_of_missing_nalus,
        o_lv->list_of_missing_nalus_size) == 0);
    is_identical &= (memcmp(o_lv->list_of_invalid_nalus, c_lv->list_of_invalid_nalus,
        o_lv->list_of_invalid_nalus_size) == 0);
  }

  /* Compare signed_video_accumulated_validation_t. */
  is_identical &= o_av->authenticity == c_av->authenticity;
  is_identical &= o_av->number_of_pending_nalus == c_av->number_of_pending_nalus;
  is_identical &= o_av->number_of_nalus_before_first_validation ==
      c_av->number_of_nalus_before_first_validation;
  is_identical &= o_av->number_of_unknown_nalus == c_av->number_of_unknown_nalus;
  is_identical &= o_av->number_of_invalid_nalus == c_av->number_of_invalid_nalus;
  is_identical &= o_av->number_of_missing_nalus == c_av->number_of_missing_nalus;
  is_identical &= o_av->list_of_missing_gops_size == c_av->list_of_missing_gops_size;
  if (is_identical) {
    is_identical &= (memcmp(o_av->list_of_missing_gops, c_av->list_of_missing_gops,
        o_av->list_of_missing_gops_size) == 0);
  }

  return is_identical;
}
#endif

/* validate_nalu_list(...)
 *
 * Helper function to validate the authentication result.
 * It takes a NALU list as input together with expected values of
 *   valid gops
 *   invalid gops
 *   unsigned gops, that is gops without signature
 *   missed number of gops
 *
 * Note that the items in the list are consumed, that is, deleted after usage.
 *
 * If a NULL pointer |list| is passed in no action is taken.
 * If a NULL pointer |sv| is passed in a new session is created. This is
 * convenient if there are no other actions to take on |sv| outside this scope,
 * like reset.
 */
static void
validate_nalu_list(signed_video_t *sv, nalu_list_t *list, struct validation_stats expected)
{
  if (!list) return;
  bool internal_sv = false;
  if (!sv) {
    sv = signed_video_create(list->codec);
    internal_sv = true;
  }

  signed_video_authenticity_t *auth_report = NULL;
  signed_video_latest_validation_t *latest = NULL;

  int valid_gops = 0;
  int valid_gops_with_missing_info = 0;
  int invalid_gops = 0;
  int unsigned_gops = 0;
  int missed_nalus = 0;
  int pending_nalus = 0;
  int has_signature = 0;
  bool public_key_has_changed = false;
  bool has_timestamp = false;
  // Pop one NALU at a time.
  nalu_list_item_t *item = nalu_list_pop_first_item(list);
  while (item) {
    SignedVideoReturnCode rc =
        signed_video_add_nalu_and_authenticate(sv, item->data, item->data_size, &auth_report);
    ck_assert_int_eq(rc, SV_OK);

    if (auth_report) {
      latest = &(auth_report->latest_validation);
      ck_assert(latest);
      if (latest->number_of_expected_picture_nalus >= 0) {
        missed_nalus +=
            latest->number_of_expected_picture_nalus - latest->number_of_received_picture_nalus;
      }
      pending_nalus += latest->number_of_pending_picture_nalus;
      switch (latest->authenticity) {
        case SV_AUTH_RESULT_OK_WITH_MISSING_INFO:
          valid_gops_with_missing_info++;
          break;
        case SV_AUTH_RESULT_OK:
          valid_gops++;
          break;
        case SV_AUTH_RESULT_NOT_OK:
          invalid_gops++;
          break;
        case SV_AUTH_RESULT_SIGNATURE_PRESENT:
          has_signature++;
          break;
        case SV_AUTH_RESULT_NOT_SIGNED:
          unsigned_gops++;
          break;
        default:
          break;
      }
      public_key_has_changed |= latest->public_key_has_changed;
      has_timestamp |= latest->has_timestamp;

      if (latest->has_timestamp) {
        ck_assert_int_eq(latest->timestamp, g_testTimestamp);
      }

      // Check if product_info has been received and set correctly.
      if ((latest->authenticity != SV_AUTH_RESULT_NOT_SIGNED) &&
          (latest->authenticity != SV_AUTH_RESULT_SIGNATURE_PRESENT)) {
        ck_assert_int_eq(strcmp(auth_report->product_info.hardware_id, HW_ID), 0);
        ck_assert_int_eq(strcmp(auth_report->product_info.firmware_version, FW_VER), 0);
        ck_assert_int_eq(strcmp(auth_report->product_info.serial_number, SER_NO), 0);
        ck_assert_int_eq(strcmp(auth_report->product_info.manufacturer, MANUFACT), 0);
        ck_assert_int_eq(strcmp(auth_report->product_info.address, ADDR), 0);
        // Check if code version used when signing the video is equal to the code version used when
        // validating the authenticity.
        int check = signed_video_compare_versions(
            auth_report->version_on_signing_side, auth_report->this_version);
        ck_assert(!check);
      }
      // Get an authenticity report from separate API and compare accumulated results.
      signed_video_authenticity_t *extra_auth_report = signed_video_get_authenticity_report(sv);
      ck_assert_int_eq(
          memcmp(&auth_report->accumulated_validation, &extra_auth_report->accumulated_validation,
              sizeof(signed_video_accumulated_validation_t)),
          0);
      signed_video_authenticity_report_free(extra_auth_report);

      // We are done with auth_report.
      latest = NULL;
      signed_video_authenticity_report_free(auth_report);
    }
    // Free item and pop a new one.
    nalu_list_free_item(item);
    item = nalu_list_pop_first_item(list);
  }
  // Check GOP statistics against expected.
  ck_assert_int_eq(valid_gops, expected.valid_gops);
  ck_assert_int_eq(valid_gops_with_missing_info, expected.valid_gops_with_missing_info);
  ck_assert_int_eq(invalid_gops, expected.invalid_gops);
  ck_assert_int_eq(unsigned_gops, expected.unsigned_gops);
  ck_assert_int_eq(missed_nalus, expected.missed_nalus);
  ck_assert_int_eq(pending_nalus, expected.pending_nalus);
  ck_assert_int_eq(has_signature, expected.has_signature);
  ck_assert_int_eq(public_key_has_changed, expected.public_key_has_changed);
  ck_assert_int_eq(has_timestamp, !expected.has_no_timestamp);

  // Get the authenticity report and compare the stats against expected.
  if (expected.final_validation) {
    auth_report = signed_video_get_authenticity_report(sv);
    ck_assert_int_eq(
        auth_report->accumulated_validation.authenticity, expected.final_validation->authenticity);
    ck_assert_int_eq(auth_report->accumulated_validation.public_key_has_changed,
        expected.final_validation->public_key_has_changed);
    ck_assert_int_eq(auth_report->accumulated_validation.number_of_received_nalus,
        expected.final_validation->number_of_received_nalus);
    ck_assert_int_eq(auth_report->accumulated_validation.number_of_validated_nalus,
        expected.final_validation->number_of_validated_nalus);
    ck_assert_int_eq(auth_report->accumulated_validation.number_of_pending_nalus,
        expected.final_validation->number_of_pending_nalus);
    ck_assert_int_eq(auth_report->accumulated_validation.public_key_validation,
        expected.final_validation->public_key_validation);
    signed_video_authenticity_report_free(auth_report);
  }

  if (internal_sv) signed_video_free(sv);
}

/* Test description
 * The public API signed_video_add_nalu_and_authenticate(...) is checked for invalid parameters, and
 * invalid H26x nalus.
 */
START_TEST(invalid_api_inputs)
{
  // This test runs in a loop with loop index _i, corresponding to struct sv_setting _i in
  // |settings|; See signed_video_helpers.h.

  // For this test, the authenticity level has no meaning, since it is a setting for the signing
  // side, and we do not use a signed stream here.
  SignedVideoCodec codec = settings[_i].codec;

  signed_video_t *sv = signed_video_create(codec);
  ck_assert(sv);
  nalu_list_item_t *p_nalu = nalu_list_item_create_and_set_id("P", 0, codec);
  nalu_list_item_t *invalid = nalu_list_item_create_and_set_id("X", 0, codec);
  // signed_video_add_nalu_and_authenticate()
  // NULL pointers are invalid, as well as zero sized nalus.
  SignedVideoReturnCode sv_rc =
      signed_video_add_nalu_and_authenticate(NULL, p_nalu->data, p_nalu->data_size, NULL);
  ck_assert_int_eq(sv_rc, SV_INVALID_PARAMETER);
  sv_rc = signed_video_add_nalu_and_authenticate(sv, NULL, p_nalu->data_size, NULL);
  ck_assert_int_eq(sv_rc, SV_INVALID_PARAMETER);
  sv_rc = signed_video_add_nalu_and_authenticate(sv, p_nalu->data, 0, NULL);
  ck_assert_int_eq(sv_rc, SV_INVALID_PARAMETER);
  // An invalid NALU should return silently.
  sv_rc = signed_video_add_nalu_and_authenticate(sv, invalid->data, invalid->data_size, NULL);
  ck_assert_int_eq(sv_rc, SV_OK);
  // Free nalu_list_item and session.
  nalu_list_free_item(p_nalu);
  nalu_list_free_item(invalid);
  signed_video_free(sv);
}
END_TEST

/* Test description
 * Verify that we get a valid authentication if all NALUs are added in the correct order.
 * The operation is as follows:
 * 1. Generate a nalu_list with a sequence of signed GOPs.
 * 2. Add these in the same order as they were generated.
 * 3. Check the authentication result
 */
START_TEST(intact_stream)
{
  // This test runs in a loop with loop index _i, corresponding to struct sv_setting _i in
  // |settings|; See signed_video_helpers.h.

  // Create a list of NALUs given the input string.
  nalu_list_t *list = create_signed_nalus("IPPIPPIPPIPPIPPIPPI", settings[_i]);
  nalu_list_check_str(list, "GIPPGIPPGIPPGIPPGIPPGIPPGI");

  // All NALUs but the last 'I' are validated.
  signed_video_accumulated_validation_t final_validation = {
      SV_AUTH_RESULT_OK, false, 26, 25, 1, SV_PUBKEY_VALIDATION_NOT_FEASIBLE};
  // One pending NALU per GOP.
  struct validation_stats expected = {
      .valid_gops = 7, .pending_nalus = 7, .final_validation = &final_validation};
  if (settings[_i].recurrence_offset == SV_RECURRENCE_OFFSET_THREE) {
    if (settings[_i].recurrence == SV_RECURRENCE_EIGHT) {
      // The Public Key is present in G* and as soon as this SEI shows up it is possible to start
      // validation
      //
      // GIPPGIPPG*IPPGIPPGIPPGIPPGI
      //
      // G                           -> (signature) -> P         (1 pending)
      // GIPPGIPPG*                  ->     (valid) -> .....PPPP (4 pending)
      //      IPPG*I                 ->     (valid) -> ....P     (1 pending)
      //           IPPGI             ->     (valid) -> ....P
      //               IPPGI         ->     (valid) -> ....P
      //                   IPPGI     ->     (valid) -> ....P
      //                       IPPGI ->     (valid) -> ....P
      expected.valid_gops = 6;
      expected.pending_nalus = 10;
      expected.has_signature = 1;
    }
  }
  validate_nalu_list(NULL, list, expected);

  nalu_list_free(list);
}
END_TEST

START_TEST(intact_multislice_stream)
{
  // This test runs in a loop with loop index _i, corresponding to struct sv_setting _i in
  // |settings|; See signed_video_helpers.h.

  nalu_list_t *list = create_signed_nalus("IiPpPpIiPpPpIi", settings[_i]);
  nalu_list_check_str(list, "GIiPpPpGIiPpPpGIi");

  // All NALUs but the last 'I' and 'i' are validated.
  signed_video_accumulated_validation_t final_validation = {
      SV_AUTH_RESULT_OK, false, 17, 15, 2, SV_PUBKEY_VALIDATION_NOT_FEASIBLE};
  // One pending NALU per GOP.
  struct validation_stats expected = {
      .valid_gops = 3, .pending_nalus = 3, .final_validation = &final_validation};
  if (settings[_i].recurrence_offset == SV_RECURRENCE_OFFSET_THREE) {
    if (settings[_i].recurrence == SV_RECURRENCE_EIGHT) {
      // The Public Key is present in G* and as soon as this SEI shows up it is possible to start
      // validation
      //
      // GIiPpPpGIiPpPpG*Ii
      //
      // G                 -> (signature) -> P               (1 pending)
      // GIiPpPpGIiPpPpG*  ->     (valid) -> ........PPPPPPP (7 pending)
      //         IiPpPpG*I ->     (valid) -> .......P        (1 pending)
      expected.valid_gops = 2;
      expected.pending_nalus = 9;
      expected.has_signature = 1;
    }
  }
  validate_nalu_list(NULL, list, expected);

  nalu_list_free(list);
}
END_TEST

/* The action here is only correct in the NAL unit stream format. If we use the bytestream format,
 * the PPS is prepended the I-nalu in the same AU, hence, the prepending function will add the
 * SEI-nalu(s) before the PPS. */
START_TEST(intact_stream_with_pps_nalu_stream)
{
  // This test runs in a loop with loop index _i, corresponding to struct sv_setting _i in
  // |settings|; See signed_video_helpers.h.

  nalu_list_t *list = create_signed_nalus("VIPPIPPI", settings[_i]);
  nalu_list_check_str(list, "VGIPPGIPPGI");

  // All NALUs but the last 'I' are validated.
  signed_video_accumulated_validation_t final_validation = {
      SV_AUTH_RESULT_OK, false, 11, 10, 1, SV_PUBKEY_VALIDATION_NOT_FEASIBLE};
  // One pending NALU per GOP.
  struct validation_stats expected = {
      .valid_gops = 3, .pending_nalus = 3, .final_validation = &final_validation};
  if (settings[_i].recurrence_offset == SV_RECURRENCE_OFFSET_THREE) {
    if (settings[_i].recurrence == SV_RECURRENCE_EIGHT) {
      expected.valid_gops = 2;
      expected.pending_nalus = 6;
      expected.has_signature = 1;
    }
  }
  validate_nalu_list(NULL, list, expected);

  nalu_list_free(list);
}
END_TEST

START_TEST(intact_stream_with_pps_bytestream)
{
  // This test runs in a loop with loop index _i, corresponding to struct sv_setting _i in
  // |settings|; See signed_video_helpers.h.

  nalu_list_t *list = create_signed_nalus("VIPPIPPI", settings[_i]);
  nalu_list_check_str(list, "VGIPPGIPPGI");

  // Pop the PPS NALU and inject it before the I-NALU.
  nalu_list_item_t *item = nalu_list_pop_first_item(list);
  nalu_list_item_check_str(item, "V");
  nalu_list_check_str(list, "GIPPGIPPGI");
  nalu_list_append_item(list, item, 1);
  nalu_list_check_str(list, "GVIPPGIPPGI");

<<<<<<< HEAD
  // GVIPPGIPPGI
  //
  // GVI         -> (valid) ._P   (1 pending)
  //   IPPGI     -> (valid) ....P (1 pending)
  //       IPPGI -> (valid) ....P (1 pending)
  // One pending NALU per GOP.
  struct validation_stats expected = {.valid_gops = 3, .pending_nalus = 3, .has_signature = 0};
=======
  // All NALUs but the last 'I' are validated.
  signed_video_accumulated_validation_t final_validation = {
      SV_AUTH_RESULT_OK, false, 11, 10, 1, SV_PUBKEY_VALIDATION_NOT_FEASIBLE};
  // One pending NALU per GOP.
  struct validation_stats expected = {
      .valid_gops = 3, .pending_nalus = 3, .final_validation = &final_validation};
>>>>>>> be5b0f05
  if (settings[_i].recurrence_offset == SV_RECURRENCE_OFFSET_THREE) {
    if (settings[_i].recurrence == SV_RECURRENCE_EIGHT) {
      // The Public Key is present in G* and as soon as this SEI shows up it is possible to start
      // validation
      //
      // GVIPPGIPPG*I
      //
      // G            -> (signature) -> P          (1 pending)
      // GVIPPGIPPG*  ->     (valid) -> ._....PPPP (4 pending)
      //       IPPG*I ->     (valid) -> ....P      (1 pending)
      expected.valid_gops = 2;
      expected.pending_nalus = 6;
      expected.has_signature = 1;
    }
  }
  validate_nalu_list(NULL, list, expected);

  nalu_list_free(list);
}
END_TEST

START_TEST(intact_ms_stream_with_pps_nalu_stream)
{
  // This test runs in a loop with loop index _i, corresponding to struct sv_setting _i in
  // |settings|; See signed_video_helpers.h.

  nalu_list_t *list = create_signed_nalus("VIiPpPpIiPpPpIi", settings[_i]);
  nalu_list_check_str(list, "VGIiPpPpGIiPpPpGIi");

  // All NALUs but the last 'I' and 'i' are validated.
  signed_video_accumulated_validation_t final_validation = {
      SV_AUTH_RESULT_OK, false, 18, 16, 2, SV_PUBKEY_VALIDATION_NOT_FEASIBLE};
  // One pending NALU per GOP.
  struct validation_stats expected = {
      .valid_gops = 3, .pending_nalus = 3, .final_validation = &final_validation};
  if (settings[_i].recurrence_offset == SV_RECURRENCE_OFFSET_THREE) {
    if (settings[_i].recurrence == SV_RECURRENCE_EIGHT) {
      expected.valid_gops = 2;
      expected.pending_nalus = 9;
      expected.has_signature = 1;
    }
  }
  validate_nalu_list(NULL, list, expected);

  nalu_list_free(list);
}
END_TEST

START_TEST(intact_ms_stream_with_pps_bytestream)
{
  // This test runs in a loop with loop index _i, corresponding to struct sv_setting _i in
  // |settings|; See signed_video_helpers.h.

  nalu_list_t *list = create_signed_nalus("VIiPpPpIiPpPpIi", settings[_i]);
  nalu_list_check_str(list, "VGIiPpPpGIiPpPpGIi");

  // Pop the PPS NALU and inject it before the I-NALU.
  nalu_list_item_t *item = nalu_list_pop_first_item(list);
  nalu_list_item_check_str(item, "V");
  nalu_list_check_str(list, "GIiPpPpGIiPpPpGIi");
  nalu_list_append_item(list, item, 1);
  nalu_list_check_str(list, "GVIiPpPpGIiPpPpGIi");

  // All NALUs but the last 'I' and 'i' are validated.
  signed_video_accumulated_validation_t final_validation = {
      SV_AUTH_RESULT_OK, false, 18, 16, 2, SV_PUBKEY_VALIDATION_NOT_FEASIBLE};
  // One pending NALU per GOP.
  struct validation_stats expected = {
      .valid_gops = 3, .pending_nalus = 3, .final_validation = &final_validation};
  if (settings[_i].recurrence_offset == SV_RECURRENCE_OFFSET_THREE) {
    if (settings[_i].recurrence == SV_RECURRENCE_EIGHT) {
      expected.valid_gops = 2;
      expected.pending_nalus = 9;
      expected.has_signature = 1;
    }
  }
  validate_nalu_list(NULL, list, expected);

  nalu_list_free(list);
}
END_TEST

/* Test description
 * Verify that we get a valid authentication if all NALUs are added in the correct order and one
 * NALU is undefined.
 * The operation is as follows:
 * 1. Generate a nalu_list with a sequence of signed GOPs.
 * 2. Add these in the same order as they were generated.
 * 3. Check the authentication result
 */
START_TEST(intact_with_undefined_nalu_in_stream)
{
  // This test runs in a loop with loop index _i, corresponding to struct sv_setting _i in
  // |settings|; See signed_video_helpers.h.

  nalu_list_t *list = create_signed_nalus("IPXPIPPI", settings[_i]);
  nalu_list_check_str(list, "GIPXPGIPPGI");

  // All NALUs but the last 'I' are validated.
  signed_video_accumulated_validation_t final_validation = {
      SV_AUTH_RESULT_OK, false, 11, 10, 1, SV_PUBKEY_VALIDATION_NOT_FEASIBLE};
  // One pending NALU per GOP.
  struct validation_stats expected = {
      .valid_gops = 3, .pending_nalus = 3, .final_validation = &final_validation};
  if (settings[_i].recurrence_offset == SV_RECURRENCE_OFFSET_THREE) {
    if (settings[_i].recurrence == SV_RECURRENCE_EIGHT) {
      expected.valid_gops = 2;
      expected.pending_nalus = 6;
      expected.has_signature = 1;
    }
  }
  validate_nalu_list(NULL, list, expected);

  nalu_list_free(list);
}
END_TEST

START_TEST(intact_with_undefined_multislice_nalu_in_stream)
{
  // This test runs in a loop with loop index _i, corresponding to struct sv_setting _i in
  // |settings|; See signed_video_helpers.h.

  nalu_list_t *list = create_signed_nalus("IiPpXPpIiPpPpIi", settings[_i]);
  nalu_list_check_str(list, "GIiPpXPpGIiPpPpGIi");

  // All NALUs but the last 'I' and 'i' are validated.
  signed_video_accumulated_validation_t final_validation = {
      SV_AUTH_RESULT_OK, false, 18, 16, 2, SV_PUBKEY_VALIDATION_NOT_FEASIBLE};
  // One pending NALU per GOP.
  struct validation_stats expected = {
      .valid_gops = 3, .pending_nalus = 3, .final_validation = &final_validation};
  if (settings[_i].recurrence_offset == SV_RECURRENCE_OFFSET_THREE) {
    if (settings[_i].recurrence == SV_RECURRENCE_EIGHT) {
      expected.valid_gops = 2;
      expected.pending_nalus = 9;
      expected.has_signature = 1;
    }
  }
  validate_nalu_list(NULL, list, expected);

  nalu_list_free(list);
}
END_TEST

/* Test description
 * Verify that we get invalid authentication if we remove one P-nalu. The operation is as follows:
 * 1. Generate a nalu_list with a sequence of signed GOPs.
 * 2. Remove one P-nalu in the middle GOP.
 * 3. Check the authentication result
 */
START_TEST(remove_one_p_nalu)
{
  // This test runs in a loop with loop index _i, corresponding to struct sv_setting _i in
  // |settings|; See signed_video_helpers.h.

  nalu_list_t *list = create_signed_nalus("IPPIPPPIPPI", settings[_i]);
  nalu_list_check_str(list, "GIPPGIPPPGIPPGI");

  // Item counting starts at 1.  Middle P-NALU in second non-empty GOP: GIPPGIP P PGIPPGI
  const int remove_nalu_number = 8;
  remove_item_then_check_and_free(list, remove_nalu_number, "P");
  nalu_list_check_str(list, "GIPPGIPPGIPPGI");

  // All NALUs but the last 'I' are validated and since one NALU has been removed the authenticity
  // is NOT OK.
  signed_video_accumulated_validation_t final_validation = {
      SV_AUTH_RESULT_NOT_OK, false, 14, 13, 1, SV_PUBKEY_VALIDATION_NOT_FEASIBLE};
  // One pending NALU per GOP.
  struct validation_stats expected = {.valid_gops = 2,
      .invalid_gops = 2,
      .missed_nalus = 1,
      .pending_nalus = 4,
      .final_validation = &final_validation};
  // For Frame level we can identify the missing NALU and mark the GOP as valid with missing info.
  if (settings[_i].auth_level == SV_AUTHENTICITY_LEVEL_FRAME) {
    expected.valid_gops = 3;
    expected.valid_gops_with_missing_info = 1;
    expected.invalid_gops = 0;
    expected.final_validation->authenticity = SV_AUTH_RESULT_OK_WITH_MISSING_INFO;
  }
  if (settings[_i].recurrence_offset == SV_RECURRENCE_OFFSET_THREE) {
    if (settings[_i].recurrence == SV_RECURRENCE_EIGHT) {
      if (settings[_i].auth_level == SV_AUTHENTICITY_LEVEL_GOP) {
        // GIPPGIPPG*IPPGI
        //
        // G               -> (signature) -> P
        // GIPPGIPPG*      ->     (valid) -> .....PPPP (4 pending)
        //      IPPG*I     ->   (invalid) -> NNNNP     (1 pending)
        //           IPPGI ->   (invalid) -> N...P
        expected.valid_gops = 1;
        expected.invalid_gops = 2;
        expected.pending_nalus = 7;
        expected.has_signature = 1;
      }
      if (settings[_i].auth_level == SV_AUTHENTICITY_LEVEL_FRAME) {
        // GIPPGIPPG*IPPGI
        //
        // G               -> (signature) -> P
        // GIPPGIPPG*      ->     (valid) -> .....PPPP (4 pending)
        //      IPPG*I     ->   (missing) -> ..M..P    (1 pending)
        //           IPPGI ->     (valid) -> ....P
        expected.valid_gops = 2;
        expected.invalid_gops = 0;
        expected.pending_nalus = 7;
        expected.has_signature = 1;
      }
    }
  }
  validate_nalu_list(NULL, list, expected);

  nalu_list_free(list);
}
END_TEST

/* Test description
 * Verify that we get invalid authentication if we interchange two p-nalus.
 */
START_TEST(interchange_two_p_nalus)
{
  // This test runs in a loop with loop index _i, corresponding to struct sv_setting _i in
  // |settings|; See signed_video_helpers.h.

  nalu_list_t *list = create_signed_nalus("IPPIPPPIPPI", settings[_i]);
  nalu_list_check_str(list, "GIPPGIPPPGIPPGI");

  // Item counting starts at 1.  Middle P-NALU in second non-empty GOP: GIPPGIP P PGIPPGI
  const int nalu_number = 8;
  nalu_list_item_t *item = nalu_list_remove_item(list, nalu_number);
  nalu_list_item_check_str(item, "P");

  // Inject the item again, but at position nalu_number + 1, that is, append the list item at
  // position nalu_number.
  nalu_list_append_item(list, item, nalu_number);
  nalu_list_check_str(list, "GIPPGIPPPGIPPGI");

  // All NALUs but the last 'I' are validated and since two NALUs have been moved the authenticity
  // is NOT OK.
  signed_video_accumulated_validation_t final_validation = {
      SV_AUTH_RESULT_NOT_OK, false, 15, 14, 1, SV_PUBKEY_VALIDATION_NOT_FEASIBLE};
  // One pending NALU per GOP.
  struct validation_stats expected = {.valid_gops = 2,
      .invalid_gops = 2,
      .pending_nalus = 4,
      .final_validation = &final_validation};
  // For Frame level we can identify the I NALU, hence the linking between GOPs is intact.
  if (settings[_i].auth_level == SV_AUTHENTICITY_LEVEL_FRAME) {
    expected.valid_gops = 3;
    expected.invalid_gops = 1;
    expected.final_validation->number_of_validated_nalus = 14;
  }
  if (settings[_i].recurrence_offset == SV_RECURRENCE_OFFSET_THREE) {
    if (settings[_i].recurrence == SV_RECURRENCE_EIGHT) {
      if (settings[_i].auth_level == SV_AUTHENTICITY_LEVEL_GOP) {
        // GIPPGIPPPG*IPPGI
        //
        // G                -> (signature) -> P
        // GIPPGIPPPG*      ->     (valid) -> .....PPPPP (5 pending)
        //      IPPPG*I     ->   (invalid) -> NNNNNP     (1 pending)
        //            IPPGI ->   (invalid) -> N...P
        expected.valid_gops = 1;
        expected.invalid_gops = 2;
        expected.pending_nalus = 8;
        expected.has_signature = 1;
      }
      if (settings[_i].auth_level == SV_AUTHENTICITY_LEVEL_FRAME) {
        // GIPPGIPPPG*IPPGI
        //
        // G                -> (signature) -> P
        // GIPPGIPPPG*      ->     (valid) -> .....PPPPP (5 pending)
        //      IPPPG*I     ->   (invalid) -> ..NN.P     (1 pending)
        //            IPPGI ->     (valid) -> ....P
        expected.valid_gops = 2;
        expected.invalid_gops = 1;
        expected.pending_nalus = 8;
        expected.has_signature = 1;
      }
    }
  }
  validate_nalu_list(NULL, list, expected);

  nalu_list_free(list);
}
END_TEST

/* Test description
 * Verify that if we manipulate a NALU, the authentication should become invalid. We do this for
 * both a P- and an I-NALU, by replacing the NALU data with a modified NALU.
 */
START_TEST(modify_one_p_nalu)
{
  // This test runs in a loop with loop index _i, corresponding to struct sv_setting _i in
  // |settings|; See signed_video_helpers.h.

  nalu_list_t *list = create_signed_nalus("IPPIPPPIPPI", settings[_i]);
  nalu_list_check_str(list, "GIPPGIPPPGIPPGI");

  // Second P-NALU in first non-empty GOP: GIP P GIPPPGIPPGI
  const int modify_nalu_number = 4;
  modify_list_item(list, modify_nalu_number, "P");

  // All NALUs but the last 'I' are validated and since one NALU has been modified the authenticity
  // is NOT OK.
  signed_video_accumulated_validation_t final_validation = {
      SV_AUTH_RESULT_NOT_OK, false, 15, 14, 1, SV_PUBKEY_VALIDATION_NOT_FEASIBLE};
  // One pending NALU per GOP.
  struct validation_stats expected = {.valid_gops = 2,
      .invalid_gops = 2,
      .pending_nalus = 4,
      .final_validation = &final_validation};
  // For Frame level we can identify the I NALU, hence the linking between GOPs is intact.
  if (settings[_i].auth_level == SV_AUTHENTICITY_LEVEL_FRAME) {
    expected.valid_gops = 3;
    expected.invalid_gops = 1;
  }
  if (settings[_i].recurrence_offset == SV_RECURRENCE_OFFSET_THREE) {
    if (settings[_i].recurrence == SV_RECURRENCE_EIGHT) {
      if (settings[_i].auth_level == SV_AUTHENTICITY_LEVEL_GOP) {
        // GIPPGIPPPG*IPPGI
        //
        // G                -> (signature) -> P
        // GIPPGIPPPG*      ->   (invalid) -> .NNNNPPPPP (5 pending)
        //      IPPPG*I     ->   (invalid) -> NNNNNP     (1 pending)
        //            IPPGI ->     (valid) -> ....P
        expected.valid_gops = 1;
        expected.invalid_gops = 2;
        expected.pending_nalus = 8;
        expected.has_signature = 1;
      }
      if (settings[_i].auth_level == SV_AUTHENTICITY_LEVEL_FRAME) {
        // GIPPGIPPPG*IPPGI
        //
        // G                -> (signature) -> P
        // GIPPGIPPPG*      ->   (invalid) -> ...N.PPPPP (5 pending)
        //      IPPPG*I     ->     (valid) -> .....P     (1 pending)
        //            IPPGI ->     (valid) -> ....P
        expected.valid_gops = 2;
        expected.invalid_gops = 1;
        expected.pending_nalus = 8;
        expected.has_signature = 1;
      }
    }
  }
  validate_nalu_list(NULL, list, expected);

  nalu_list_free(list);
}
END_TEST

START_TEST(modify_one_i_nalu)
{
  // This test runs in a loop with loop index _i, corresponding to struct sv_setting _i in
  // |settings|; See signed_video_helpers.h.

  nalu_list_t *list = create_signed_nalus("IPPIPPPIPPI", settings[_i]);
  nalu_list_check_str(list, "GIPPGIPPPGIPPGI");

  // Modify the I-NALU in second non-empty GOP: GIPPG I PPPGIPPGI
  const int modify_nalu_number = 6;
  modify_list_item(list, modify_nalu_number, "I");

  // All NALUs but the last 'I' are validated and since one I-NALU has been modified the
  // authenticity is NOT OK.
  signed_video_accumulated_validation_t final_validation = {
      SV_AUTH_RESULT_NOT_OK, false, 15, 14, 1, SV_PUBKEY_VALIDATION_NOT_FEASIBLE};
  // One pending NALU per GOP. Note that a modified I-nalu affects two GOPs due to linked hashes,
  // but it will also affect a third if we validate with a gop_hash.
  struct validation_stats expected = {.valid_gops = 1,
      .invalid_gops = 3,
      .pending_nalus = 4,
      .final_validation = &final_validation};
  // For Frame level, the first GOP will be marked as valid with missing info since we cannot
  // correctly validate the last NALU (the modified I).
  if (settings[_i].auth_level == SV_AUTHENTICITY_LEVEL_FRAME) {
    expected.valid_gops = 2;
    expected.invalid_gops = 2;
  }
  if (settings[_i].recurrence_offset == SV_RECURRENCE_OFFSET_THREE) {
    if (settings[_i].recurrence == SV_RECURRENCE_EIGHT) {
      if (settings[_i].auth_level == SV_AUTHENTICITY_LEVEL_GOP) {
        // GIPPGIPPPG*IPPGI
        //
        // G                -> (signature) -> P
        // GIPPGIPPPG*      ->   (invalid) -> .NNNNPPPPP (5 pending)
        //      IPPPG*I     ->   (invalid) -> NNNNNP     (1 pending)
        //            IPPGI ->   (invalid) -> N...P
        expected.valid_gops = 0;
        expected.invalid_gops = 3;
        expected.pending_nalus = 8;
        expected.has_signature = 1;
      }
      if (settings[_i].auth_level == SV_AUTHENTICITY_LEVEL_FRAME) {
        // GIPPGIPPPG*IPPGI
        //
        // G                -> (signature) -> P
        // GIPPGIPPPG*      ->     (valid) -> .....PPPPP (5 pending)
        //      IPPPG*I     ->   (invalid) -> NNNN.P     (1 pending)
        //            IPPGI ->   (invalid) -> N...P
        expected.valid_gops = 1;
        expected.pending_nalus = 8;
        expected.has_signature = 1;
      }
    }
  }
  validate_nalu_list(NULL, list, expected);

  nalu_list_free(list);
}
END_TEST

/* Test description
 * Verify that we get invalid authentication if we remove one or more of the vital types GOP info
 * and Cam info SEI-nalus, or an I-nalu. These are sent when we detect a new GOP. The operation is
 * as follows:
 * 1. Generate a nalu_list with a sequence of four signed GOPs.
 * 2. Remove one or more of these NALUs after the second GOP.
 * 3. Check the authentication result
 */
START_TEST(remove_the_g_nalu)
{
  // This test runs in a loop with loop index _i, corresponding to struct sv_setting _i in
  // |settings|; See signed_video_helpers.h.

  nalu_list_t *list = create_signed_nalus("IPPIPPIPPIPPI", settings[_i]);
  nalu_list_check_str(list, "GIPPGIPPGIPPGIPPGI");

  // G-NALU of second non-empty GOP: GIPPGIPP G IPPGIPPGI.
  const int remove_nalu_number = 9;
  remove_item_then_check_and_free(list, remove_nalu_number, "G");
  nalu_list_check_str(list, "GIPPGIPPIPPGIPPGI");

<<<<<<< HEAD
  // GIPPGIPPIPPGIPPGI
  //
  // GI                ->   (valid) -> .P
  //  IPPGI            ->   (valid) -> ....P
  //      IPPIPPG      -> (invalid) -> NNNPPPP
  //         IPPGI     -> (invalid) -> N...P
  //             IPPGI ->   (valid) -> ....P
  struct validation_stats expected = {.valid_gops = 3, .invalid_gops = 2, .pending_nalus = 8};
=======
  // All NALUs but the last 'I' are validated and since one SEI has been removed the authenticity
  // is NOT OK.
  signed_video_accumulated_validation_t final_validation = {
      SV_AUTH_RESULT_NOT_OK, false, 17, 16, 1, SV_PUBKEY_VALIDATION_NOT_FEASIBLE};
  // We will get 8 pending nalus:
  //
  // GI        valid & 1 pending
  // IPPGI     valid & 1 pending
  // IPPIPPG invalid & 4 pending (last 4) since they will be validated next time
  // IPPGI   invalid & 1 pending
  // IPPGI     valid & 1 pending
  struct validation_stats expected = {.valid_gops = 3,
      .invalid_gops = 2,
      .pending_nalus = 8,
      .final_validation = &final_validation};
>>>>>>> be5b0f05
  if (settings[_i].recurrence_offset == SV_RECURRENCE_OFFSET_THREE) {
    if (settings[_i].recurrence == SV_RECURRENCE_EIGHT) {
      // Note that the SEI including the Public Key was removed and a second validation result is
      // never produced.
      // GIPPGIPPIPPGIPPGI
      //
      // GI                -> (signature) -> P
      expected.valid_gops = 0;
      expected.invalid_gops = 0;
      expected.pending_nalus = 1;
      expected.has_signature = 1;
      expected.has_no_timestamp = true;
      expected.final_validation->authenticity = SV_AUTH_RESULT_SIGNATURE_PRESENT;
      expected.final_validation->number_of_validated_nalus = 0;
      expected.final_validation->number_of_pending_nalus = 17;
    }
  }

  validate_nalu_list(NULL, list, expected);

  nalu_list_free(list);
}
END_TEST

START_TEST(remove_the_i_nalu)
{
  // This test runs in a loop with loop index _i, corresponding to struct sv_setting _i in
  // |settings|; See signed_video_helpers.h.

  nalu_list_t *list = create_signed_nalus("IPPIPPIPPIPPI", settings[_i]);
  nalu_list_check_str(list, "GIPPGIPPGIPPGIPPGI");

  // I-NALU of third non-empty GOP: GIPPGIPPG I PPGIPPGI.
  const int remove_nalu_number = 10;
  remove_item_then_check_and_free(list, remove_nalu_number, "I");
  nalu_list_check_str(list, "GIPPGIPPGPPGIPPGI");

  // All NALUs but the last 'I' are validated and since one I-NALU has been removed the authenticity
  // is NOT OK.
  signed_video_accumulated_validation_t final_validation = {
      SV_AUTH_RESULT_NOT_OK, false, 17, 16, 1, SV_PUBKEY_VALIDATION_NOT_FEASIBLE};
  // One pending NALU per GOP. A missing I NALU will affect two GOPs, since it is part of two
  // gop_hashes. At GOP level the missing NALU will make the GOP invalid, but for Frame level we can
  // identify the missed NALU when the I NALU is not the reference, that is, the first GOP is valid
  // with missing info, whereas the second becomes invalid.
<<<<<<< HEAD
  // GIPPGIPPGPPGIPPGI
  //
  // GI                ->   (valid) -> .P
  //  IPPGI            ->   (valid) -> ....P
  //      IPPGP        -> (invalid) -> NNNNP
  //          PPGI     -> (invalid) -> MNNNP (1 missing)
  //             IPPGI -> (invalid) -> N...P
  struct validation_stats expected = {
      .valid_gops = 2, .invalid_gops = 3, .missed_nalus = 1, .pending_nalus = 5};
=======
  struct validation_stats expected = {.valid_gops = 2,
      .invalid_gops = 3,
      .missed_nalus = 1,
      .pending_nalus = 5,
      .final_validation = &final_validation};
>>>>>>> be5b0f05
  if (settings[_i].auth_level == SV_AUTHENTICITY_LEVEL_FRAME) {
    // GI                ->   (valid) -> .P
    //  IPPGI            ->   (valid) -> ....P
    //      IPPGP        ->   (valid) -> ....P
    //          PPGI     -> (invalid) -> MNNNP (1 missing)
    //             IPPGI -> (invalid) -> N...P
    expected.valid_gops = 3;
    expected.invalid_gops = 2;
  }
  if (settings[_i].recurrence_offset == SV_RECURRENCE_OFFSET_THREE) {
    if (settings[_i].recurrence == SV_RECURRENCE_EIGHT) {
      if (settings[_i].auth_level == SV_AUTHENTICITY_LEVEL_GOP) {
        // GIPPGIPPG*PPGIPPGI
        //
        // G                 -> (signature) -> P
        // GIPPGIPPG*        ->     (valid) -> .....PPPP
        //      IPPG*P       ->   (invalid) -> NNNNP
        //          PPGI     ->   (invalid) -> MNNNP (1 missing)
        //             IPPGI ->   (invalid) -> N...P
        expected.valid_gops = 1;
        expected.pending_nalus = 8;
        expected.has_signature = 1;
      }
      if (settings[_i].auth_level == SV_AUTHENTICITY_LEVEL_FRAME) {
        // GIPPGIPPG*PPGIPPGI
        //
        // G                 -> (signature) -> P
        // GIPPGIPPG*        ->     (valid) -> .....PPPP
        //      IPPG*P       ->     (valid) -> ....P
        //          PPGI     ->   (invalid) -> MNNNP (1 missing)
        //             IPPGI ->   (invalid) -> N...P
        expected.valid_gops = 2;
        expected.pending_nalus = 8;
        expected.has_signature = 1;
      }
    }
  }
  validate_nalu_list(NULL, list, expected);

  nalu_list_free(list);
}
END_TEST

START_TEST(remove_the_gi_nalus)
{
  // This test runs in a loop with loop index _i, corresponding to struct sv_setting _i in
  // |settings|; See signed_video_helpers.h.

  nalu_list_t *list = create_signed_nalus("IPPIPPIPPIPPI", settings[_i]);
  nalu_list_check_str(list, "GIPPGIPPGIPPGIPPGI");

  // G-NALU of second non-empty GOP: GIPPGIPP G IPPGIPPGI.
  int remove_nalu_number = 9;
  remove_item_then_check_and_free(list, remove_nalu_number, "G");
  // Note that we have removed an item before this one, hence the I-NALU is now at place 9:
  // GIPPGIPP I PPGIPPG.
  remove_item_then_check_and_free(list, remove_nalu_number, "I");
  nalu_list_check_str(list, "GIPPGIPPPPGIPPGI");

  // All NALUs but the last 'I' are validated and since one couple of SEI and I-NALU have been
  // removed the authenticity is NOT OK.
  signed_video_accumulated_validation_t final_validation = {
      SV_AUTH_RESULT_NOT_OK, false, 16, 15, 1, SV_PUBKEY_VALIDATION_NOT_FEASIBLE};
  // One pending NALU per detected GOP. Note that we lose one 'true' GOP since the transition is
  // lost. We have now two incomplete GOPs; second (missing G) and third (missing I). In fact, we
  // miss the transition between GOP two and three, but will detect it later through the gop
  // counter. Unfortunately, the authentication result does not cover the case "invalid gop" and
  // "missing gops", so we cannot get that information. This will be solved when changing to a more
  // complete authentication report.
  struct validation_stats expected = {.valid_gops = 2,
      .invalid_gops = 2,
      .missed_nalus = -2,
      .pending_nalus = 4,
      .final_validation = &final_validation};
  if (settings[_i].recurrence_offset == SV_RECURRENCE_OFFSET_THREE) {
    if (settings[_i].recurrence == SV_RECURRENCE_EIGHT) {
      // Note that the SEI including the Public Key is lost, hence there is only one validation
      // performed.
      expected.valid_gops = 0;
      expected.invalid_gops = 0;
      expected.missed_nalus = 0;
      expected.pending_nalus = 1;
      expected.has_signature = 1;
      expected.has_no_timestamp = true;
      expected.final_validation->authenticity = SV_AUTH_RESULT_SIGNATURE_PRESENT;
      expected.final_validation->number_of_validated_nalus = 0;
      expected.final_validation->number_of_pending_nalus = 16;
    }
  }
  validate_nalu_list(NULL, list, expected);

  nalu_list_free(list);
}
END_TEST

/* Test description
 * Verify that we can validate authenticity if the sei-nalu arrives late. This is simulated by
 * moving the sei to a P in the next GOP.
 */
START_TEST(sei_arrives_late)
{
  // This test runs in a loop with loop index _i, corresponding to struct sv_setting _i in
  // |settings|; See signed_video_helpers.h.

  nalu_list_t *list = create_signed_nalus("IPPPIPPPIPPPI", settings[_i]);
  nalu_list_check_str(list, "GIPPPGIPPPGIPPPGI");

  // Remove the second SEI, that is, number 6 in the list: GIPPP (G) IPPPGIPPPGI.
  nalu_list_item_t *sei = nalu_list_remove_item(list, 6);
  nalu_list_item_check_str(sei, "G");
  nalu_list_check_str(list, "GIPPPIPPPGIPPPGI");

  // Prepend the middle P of the next GOP: GIPPPIP (G)P PGIPPPGI. This is equivalent with appending
  // the first P of the same GOP, that is, number 7.
  nalu_list_append_item(list, sei, 7);
  nalu_list_check_str(list, "GIPPPIPGPPGIPPPGI");

  // All NALUs but the last 'I' are validated as OK, which is pending.
  signed_video_accumulated_validation_t final_validation = {
      SV_AUTH_RESULT_OK, false, 17, 16, 1, SV_PUBKEY_VALIDATION_NOT_FEASIBLE};
  // One pending NALU per GOP + the extra P before (G). The late arrival SEI will introduce one
  // pending NALU (the P frame right before).
  struct validation_stats expected = {
      .valid_gops = 4, .pending_nalus = 5, .final_validation = &final_validation};
  if (settings[_i].recurrence_offset == SV_RECURRENCE_OFFSET_THREE) {
    if (settings[_i].recurrence == SV_RECURRENCE_EIGHT) {
      // GIPPPIPGPPG*IPPPGI
      //
      // G                  -> (signature) -> P
      // GIPPPIPGPPG*       ->     (valid) -> .....PP.PPP
      //      IPGPPG*I      ->     (valid) -> ......P
      //             IPPPGI ->     (valid) -> .....P
      expected.valid_gops = 3;
      expected.pending_nalus = 8;
      expected.has_signature = 1;
    }
  }
  validate_nalu_list(NULL, list, expected);

  nalu_list_free(list);
}
END_TEST

// TODO: Generalize this function.
/* Helper function that generates a fixed list with delayed SEIs. */
static nalu_list_t *
generate_delayed_sei_list(struct sv_setting setting, bool extra_delay)
{
  // Make first GOP one P-frame longer to trigger recurrence on second I-frame.
  nalu_list_t *list = create_signed_nalus("IPPPPIPPPIPPPIPPPIP", setting);
  nalu_list_check_str(list, "GIPPPPGIPPPGIPPPGIPPPGIP");

  // Remove each SEI in the list and append it 2 items later (which in practice becomes 1 item later
  // since we just removed the SEI).
  int extra_offset = extra_delay ? 5 : 0;
  int extra_correction = extra_delay ? 1 : 0;
  nalu_list_item_t *sei = nalu_list_remove_item(list, 1);
  nalu_list_item_check_str(sei, "G");
  nalu_list_append_item(list, sei, 2 + extra_offset);
  sei = nalu_list_remove_item(list, 7 - extra_correction);
  nalu_list_item_check_str(sei, "G");
  nalu_list_append_item(list, sei, 8 + extra_offset);
  sei = nalu_list_remove_item(list, 12 - extra_correction);
  nalu_list_item_check_str(sei, "G");
  nalu_list_append_item(list, sei, 13 + extra_offset);
  sei = nalu_list_remove_item(list, 17 - extra_correction);
  nalu_list_item_check_str(sei, "G");
  nalu_list_append_item(list, sei, 18 + extra_offset);
  sei = nalu_list_remove_item(list, 22 - extra_correction);
  nalu_list_item_check_str(sei, "G");
  nalu_list_append_item(list, sei, 23);

  if (extra_delay) {
    nalu_list_check_str(list, "IPPPPIGPPPIPGPPIPGPPIPGG");
  } else {
    nalu_list_check_str(list, "IPGPPPIPGPPIPGPPIPGPPIPG");
  };
  return list;
}

/* Test description
 * Verify that we can validate authenticity if all SEIs arrive late. This is simulated by moving
 * each SEI to a P in the next GOP.
 */
START_TEST(all_seis_arrive_late)
{
  // This test runs in a loop with loop index _i, corresponding to struct sv_setting _i in
  // |settings|; See signed_video_helpers.h.

  nalu_list_t *list = generate_delayed_sei_list(settings[_i], true);

<<<<<<< HEAD
  // IPPPPIGPPPIPGPPIPGPPIPGG
  //
  // IPPPPI                   -> (no signature) -> PPPPPP         6 pending
  // IPPPPIG                  ->        (valid) -> PPPPPP.        6 pending
  // IPPPPIGPPPIPG            ->        (valid) -> .....P.PPPPP.  6 pending
  //      IGPPPIPGPPIPG       ->        (valid) -> .....PP.PPPP.  6 pending
  //           IPGPPIPGPPIPG  ->        (valid) -> .....PP.PPPP.  6 pending
  //                IPGPPIPGG ->        (valid) -> .....PP..      2 pending
  //                                                32 pending
  struct validation_stats expected = {.valid_gops = 5, .unsigned_gops = 1, .pending_nalus = 32};
=======
  // All NALUs but the last 'I', 'P' and SEI are validated as OK, hence three pending NALUs.
  signed_video_accumulated_validation_t final_validation = {
      SV_AUTH_RESULT_OK, false, 24, 21, 3, SV_PUBKEY_VALIDATION_NOT_FEASIBLE};
  // The late arrival SEIs will introduce one pending NALU per GOP (the P frame right before the
  // SEI) except the last GOP, where the SEI is NOT late.  5 GOPs * 2 pending NALUs/GOP = 10
  // pending NALUs
  struct validation_stats expected = {
      .valid_gops = 5, .pending_nalus = 10, .final_validation = &final_validation};
>>>>>>> be5b0f05
  if (settings[_i].recurrence_offset == SV_RECURRENCE_OFFSET_THREE) {
    // IPPPPIGPPPIPG*PPIPGPPIPGG
    //
    // IPPPPI                    -> (no signature) -> PPPPPP         6 pending [first complete GOP]
    // IPPPPIG                   ->    (signature) -> PPPPPPP        7 pending
    // IPPPPIGPPPIPG*            ->        (valid) -> .....P.PPPPP.  6 pending
    //      IGPPPIPG*PPIPG       ->        (valid) -> .....PP.PPPP.  6 pending
    //           IPG*PPIPGPPIPG  ->        (valid) -> .....PP.PPPP.  6 pending
    //                 IPGPPIPGG ->        (valid) -> .....PP..      2 pending
    //                                                      33 pending
    expected.valid_gops = 4;  // First two bundled together
    expected.has_signature = 1;  // First validation result
    expected.pending_nalus = 33;
  }
  validate_nalu_list(NULL, list, expected);

  nalu_list_free(list);
}
END_TEST

/* Test description
 * Verify that we can validate authenticity correctly if the sei-nalu arrives late with a lost SEI
 * the GOP before.
 */
START_TEST(lost_g_before_late_sei_arrival)
{
  // This test runs in a loop with loop index _i, corresponding to struct sv_setting _i in
  // |settings|; See signed_video_helpers.h.

  nalu_list_t *list = create_signed_nalus("IPPPIPPPIPPPIPPI", settings[_i]);
  nalu_list_check_str(list, "GIPPPGIPPPGIPPPGIPPGI");

  // Remove the third SEI, that is, number 11 in the list: GIPPPGIPPP (G) IPPPGIPPGI.
  nalu_list_item_t *sei = nalu_list_remove_item(list, 11);
  nalu_list_item_check_str(sei, "G");
  nalu_list_check_str(list, "GIPPPGIPPPIPPPGIPPGI");

  // Prepend the middle P of the next GOP: GIPPPGIPPPIP (G)P PGIPPGI. This is equivalent with
  // appending the first P of the same GOP, that is, number 12.

  nalu_list_append_item(list, sei, 12);
  nalu_list_check_str(list, "GIPPPGIPPPIPGPPGIPPGI");

  // Remove the second SEI, i.e., number 6 in the list: GIPPP (G) IPPPIPGPPGIPPGI.
  remove_item_then_check_and_free(list, 6, "G");
  nalu_list_check_str(list, "GIPPPIPPPIPGPPGIPPGI");

<<<<<<< HEAD
  // GI                   ->   (valid) -> .P           1 pending
  //  IPPPIPPPIPG         -> (invalid) -> NNNNN...PP.  2 pending (two GOPs in one validation)
  //          IPGPPGI     ->   (valid) -> ......P      1 pending
  //                IPPGI ->   (valid) -> ....P        1 pending
  //                                             5 pending
  struct validation_stats expected = {.valid_gops = 3, .invalid_gops = 1, .pending_nalus = 5};
=======
  // All NALUs but the last 'I' are validated. Since a SEI is lost the authenticity is NOT OK.
  signed_video_accumulated_validation_t final_validation = {
      SV_AUTH_RESULT_NOT_OK, false, 20, 19, 1, SV_PUBKEY_VALIDATION_NOT_FEASIBLE};
  // We will get 10 pending nalus:
  //
  // GI           valid & 1 pending
  // IPPPIPPPI  invalid & 5 pending (last IPPPI) since they will be validated next time
  // IPPPIPG    invalid & 2 pending (last IP) since it will be validated next time, due
  //                to late SEI. Invalid since the linked I-frame was not possible to
  //                verify the first time
  // IP(G)PPGI    valid & 1 pending
  // IPPGI        valid & 1 pending
  struct validation_stats expected = {.valid_gops = 3,
      .invalid_gops = 2,
      .pending_nalus = 10,
      .final_validation = &final_validation};
>>>>>>> be5b0f05
  if (settings[_i].recurrence_offset == SV_RECURRENCE_OFFSET_THREE) {
    if (settings[_i].recurrence == SV_RECURRENCE_EIGHT) {
      // GIPPPIPPPIPG*PPGIPPGI
      //
      // G                     -> (signature)-> .P            1 pending
      // GIPPPIPPPIPG*         ->   (invalid)-> .NNNNN...PP.  2 pending (two GOPs in one validation)
      //          IPG*PPGI     ->     (valid)-> ......P       1 pending
      //                 IPPGI ->     (valid)-> ....P         1 pending
      //                                               5 pending
      expected.valid_gops = 2;  // First two GOPs are bundled, only last GOP shows up in "latest".
      expected.pending_nalus = 5;  // First two GOPs are bundled.
      expected.has_signature = 1;
    }
  }
  validate_nalu_list(NULL, list, expected);

  nalu_list_free(list);
}
END_TEST

/* Test description
 * Consider a scenario where the validation side starts recording a video stream from the second
 * GOP, and the SEIs arrive late. This test validates proper results if the second SEI is lost and
 * the first SEI arrives inside the second GOP.
 */
START_TEST(lost_g_and_gop_with_late_sei_arrival)
{
  // This test runs in a loop with loop index _i, corresponding to struct sv_setting _i in
  // |settings|; See signed_video_helpers.h.

  nalu_list_t *list = create_signed_nalus("IPIPPPIPPPIP", settings[_i]);
  nalu_list_check_str(list, "GIPGIPPPGIPPPGIP");

  // Get the first SEI, to be added back later.
  nalu_list_item_t *sei = nalu_list_pop_first_item(list);
  nalu_list_item_check_str(sei, "G");
  nalu_list_check_str(list, "IPGIPPPGIPPPGIP");

  // Remove the first GOP to mimic the start of the validation side.
  remove_item_then_check_and_free(list, 1, "I");
  nalu_list_check_str(list, "PGIPPPGIPPPGIP");
  remove_item_then_check_and_free(list, 1, "P");
  nalu_list_check_str(list, "GIPPPGIPPPGIP");
  remove_item_then_check_and_free(list, 1, "G");
  nalu_list_check_str(list, "IPPPGIPPPGIP");

  // Inject the SEI into the second GOP.
  nalu_list_append_item(list, sei, 2);
  nalu_list_check_str(list, "IPGPPGIPPPGIP");

  // Move the remaining SEIs.
  sei = nalu_list_remove_item(list, 6);
  nalu_list_item_check_str(sei, "G");
  nalu_list_check_str(list, "IPGPPIPPPGIP");
  nalu_list_append_item(list, sei, 7);
  nalu_list_check_str(list, "IPGPPIPGPPGIP");

  sei = nalu_list_remove_item(list, 11);
  nalu_list_item_check_str(sei, "G");
  nalu_list_check_str(list, "IPGPPIPGPPIP");
  nalu_list_append_item(list, sei, 12);
  nalu_list_check_str(list, "IPGPPIPGPPIPG");

<<<<<<< HEAD
  // IPG            -> (signature) -> PPU
  // IPGPPIPG*      ->     (valid) -> ..U..PP.
  //      IPG*PPIPG ->     (valid) -> .....PP.
  struct validation_stats expected = {.valid_gops = 2, .pending_nalus = 6, .has_signature = 1};
=======
  // All NALUs but the last three NALUs are validated.
  signed_video_accumulated_validation_t final_validation = {
      SV_AUTH_RESULT_OK, false, 13, 10, 3, SV_PUBKEY_VALIDATION_NOT_FEASIBLE};
  // We will get 6 pending nalus:
  //
  // IPG         has_signature & 2 pending (IP)
  // IP(G)PPIPG  valid & 2 pending (last IP) since they will be validated next time
  // IP(G)PPIPG  valid & 2 pending (last IP)
  struct validation_stats expected = {.valid_gops = 2,
      .pending_nalus = 6,
      .has_signature = 1,
      .final_validation = &final_validation};
>>>>>>> be5b0f05
  if (settings[_i].recurrence_offset == SV_RECURRENCE_OFFSET_THREE) {
    // The two pending NALUs of the first validation will not be noticed.
    // IPGPPIPG*PPIPG
    //
    // IPG            -> (signature) -> PPP
    // IPGPPIPG*      ->     (valid) -> ..U..PP. TODO: Here we detect a missing SEI; signal invalid?
    //      IPG*PPIPG ->     (valid) -> .....PP.
    expected.pending_nalus = 7;
  }
  validate_nalu_list(NULL, list, expected);

  nalu_list_free(list);
}
END_TEST

/* Test description
 * Verify that we can validate authenticity correctly if we lose all NALUs between two SEIs. */
START_TEST(lost_all_nalus_between_two_seis)
{
  // This test runs in a loop with loop index _i, corresponding to struct sv_setting _i in
  // |settings|; See signed_video_helpers.h.

  nalu_list_t *list = create_signed_nalus("IPPPIPPPIPPPIPPI", settings[_i]);
  nalu_list_check_str(list, "GIPPPGIPPPGIPPPGIPPGI");

  // Remove IPPP between the second and third G.
  remove_item_then_check_and_free(list, 7, "I");
  remove_item_then_check_and_free(list, 7, "P");
  remove_item_then_check_and_free(list, 7, "P");
  remove_item_then_check_and_free(list, 7, "P");
  nalu_list_check_str(list, "GIPPPGGIPPPGIPPGI");

  // All NALUs but the last 'I' are validated. Since all NALUs between two SEIs are lost the
  // authenticity is NOT OK.
  signed_video_accumulated_validation_t final_validation = {
      SV_AUTH_RESULT_NOT_OK, false, 17, 16, 1, SV_PUBKEY_VALIDATION_NOT_FEASIBLE};
  // We have NALUs from 5 GOPs present and each GOP will produce one pending NALU. The lost NALUs
  // (IPPP) will be detected, but for SV_AUTHENTICITY_LEVEL_FRAME we will measure one extra missing
  // NALU. This is a descrepancy in the way we count NALUs by excluding SEIs.
<<<<<<< HEAD
  //
  // GIPPPGGIPPPGIPPGI
  //
  // GI                ->   (valid) -> .P
  //  IPPPGG           -> (invalid) -> NNNNNP
  //       GI          -> (invalid) -> MMMMNP (4 missed)
  //        IPPPGI     -> (invalid) -> N....P
  //             IPPGI ->   (valid) -> ....P
  struct validation_stats expected = {
      .valid_gops = 2, .invalid_gops = 3, .missed_nalus = 4, .pending_nalus = 5};
=======
  // TODO: Fix the measured difference in missed_nalus.
  struct validation_stats expected = {.valid_gops = 2,
      .invalid_gops = 3,
      .missed_nalus = 4,
      .pending_nalus = 5,
      .final_validation = &final_validation};
>>>>>>> be5b0f05
  if (settings[_i].auth_level == SV_AUTHENTICITY_LEVEL_FRAME) {
    // GIPPPGGIPPPGIPPGI
    //
    // GI                ->   (valid) -> .P
    //  IPPPGG           ->   (valid) -> .....P
    //       GI          -> (invalid) -> MMMM.P (4 missed)
    //        IPPPGI     -> (invalid) -> N....P
    //             IPPGI ->   (valid) -> ....P
    expected.valid_gops = 3;
    expected.invalid_gops = 2;
  }
  if (settings[_i].recurrence_offset == SV_RECURRENCE_OFFSET_THREE) {
    if (settings[_i].recurrence == SV_RECURRENCE_EIGHT) {
      if (settings[_i].auth_level == SV_AUTHENTICITY_LEVEL_GOP) {
        // GIPPPGG*IPPPGIPPGI
        //
        // G                  -> (signature) -> P
        // GIPPPGG*           ->   (invalid) -> .NNNNNP
        //       G*I          ->   (invalid) -> MMMMNP (4 missed)
        //         IPPPGI     ->   (invalid) -> N....P
        //              IPPGI ->     (valid) -> ....P
        expected.valid_gops = 1;
        expected.has_signature = 1;
      }
      if (settings[_i].auth_level == SV_AUTHENTICITY_LEVEL_FRAME) {
        // GIPPPGG*IPPPGIPPGI
        //
        // G                  -> (signature) -> P
        // GIPPPGG*           ->     (valid) -> ......P
        //       G*I          ->   (invalid) -> MMMM.P (4 missed)
        //         IPPPGI     ->   (invalid) -> N....P
        //              IPPGI ->     (valid) -> ....P
        expected.valid_gops = 2;
        expected.has_signature = 1;
      }
    }
  }
  validate_nalu_list(NULL, list, expected);

  nalu_list_free(list);
}
END_TEST

/* Test description
 * Verify that we get a valid authentication if a sei-nalu has been added between signing and
 * authentication.
 */
START_TEST(add_one_sei_nalu_after_signing)
{
  // This test runs in a loop with loop index _i, corresponding to struct sv_setting _i in
  // |settings|; See signed_video_helpers.h.

  nalu_list_t *list = create_signed_nalus("IPPIPPPIPPI", settings[_i]);
  nalu_list_check_str(list, "GIPPGIPPPGIPPGI");

  const uint8_t id = 0;
  nalu_list_item_t *sei = nalu_list_item_create_and_set_id("S", id, settings[_i].codec);

  // Middle P-NALU in second non-empty GOP: GIPPGIP P(S) PGIPPGI
  const int append_nalu_number = 8;
  nalu_list_append_item(list, sei, append_nalu_number);
  nalu_list_check_str(list, "GIPPGIPPSPGIPPGI");

  // All NALUs but the last 'I' are validated as OK. The last one is pending.
  signed_video_accumulated_validation_t final_validation = {
      SV_AUTH_RESULT_OK, false, 16, 15, 1, SV_PUBKEY_VALIDATION_NOT_FEASIBLE};
  // One pending NALU per GOP.
  struct validation_stats expected = {
      .valid_gops = 4, .pending_nalus = 4, .final_validation = &final_validation};
  if (settings[_i].recurrence_offset == SV_RECURRENCE_OFFSET_THREE) {
    if (settings[_i].recurrence == SV_RECURRENCE_EIGHT) {
      // GIPPGIPPSPG*IPPGI
      //
      // G                 -> (signature) -> P
      // GIPPGIPPSPG*      ->     (valid) -> .....PPP_PP
      //      IPPSPG*I     ->     (valid) -> ..._..P
      //             IPPGI ->     (valid) -> ....P
      expected.valid_gops = 3;
      expected.pending_nalus = 8;
      expected.has_signature = 1;
    }
  }
  validate_nalu_list(NULL, list, expected);

  nalu_list_free(list);
}
END_TEST

/* Test description
 * Verify that we do get a valid authentication if the signing on the camera was reset. From a
 * signed video perspective this action is correct as long as recorded NALUs are not transmitted
 * while the signing is down. That would on the other hand be detected at the client side through a
 * failed validation. The operation is as follows:
 * 1. Generate a NALU list with a sequence of signed GOPs.
 * 2. Generate a second list with a sequence of signed GOPs and concatenate lists.
 * 3. Run all NALUs through the authenticator.
 */
START_TEST(camera_reset_on_signing_side)
{
  // This test runs in a loop with loop index _i, corresponding to struct sv_setting _i in
  // |settings|; See signed_video_helpers.h.

  // This test is not applicable for recurrence offset 1
  if (settings[_i].recurrence_offset == SV_RECURRENCE_OFFSET_THREE) return;

  // Generate 2 GOPs
  nalu_list_t *list = create_signed_nalus("IPPIPP", settings[_i]);
  nalu_list_check_str(list, "GIPPGIPP");

  // Generate another GOP from scratch
  nalu_list_t *list_after_reset = create_signed_nalus_int("IPPPI", settings[_i], true);
  nalu_list_check_str(list_after_reset, "GIPPPGI");

  nalu_list_append_and_free(list, list_after_reset);
  nalu_list_check_str(list, "GIPPGIPPGIPPPGI");

  // Final validation is NOT OK and all received NALUs, but the last, are validated.
  signed_video_accumulated_validation_t final_validation = {
      SV_AUTH_RESULT_NOT_OK, true, 15, 14, 1, SV_PUBKEY_VALIDATION_NOT_FEASIBLE};
  // One pending NALU per GOP. Note that the mid GOP (IPPGI) includes the reset on the camera. It
  // will be marked as invalid and compute 3 more NALUs than expected. In G it is communicated
  // there is only 2 NALUs present (GI). So missed NALUs equals -3 (IPP).
  // TODO: public_key_has_changed is expected to be true now when we have changed the behavior in
  // generate private key.
  const struct validation_stats expected = {.valid_gops = 2,
      .invalid_gops = 2,
      .missed_nalus = -3,
      .pending_nalus = 4,
      .public_key_has_changed = true,
      .final_validation = &final_validation};

  validate_nalu_list(NULL, list, expected);
  nalu_list_free(list);
}
END_TEST

/* Test description
 */
START_TEST(detect_change_of_public_key)
{
  // This test runs in a loop with loop index _i, corresponding to struct sv_setting _i in
  // |settings|; See signed_video_helpers.h.

  // This test is not applicable for recurrence offset 1
  if (settings[_i].recurrence_offset == SV_RECURRENCE_OFFSET_THREE) return;

  // Generate 2 GOPs
  nalu_list_t *list = create_signed_nalus("IPPIPP", settings[_i]);
  nalu_list_check_str(list, "GIPPGIPP");

  // Generate another GOP from scratch
  // This will generate a new private key, hence transmit a different public key.
  nalu_list_t *list_with_new_public_key = create_signed_nalus_int("IPPPI", settings[_i], true);
  nalu_list_check_str(list_with_new_public_key, "GIPPPGI");

  nalu_list_append_and_free(list, list_with_new_public_key);
  nalu_list_check_str(list, "GIPPGIPPGIPPPGI");

  // Final validation is NOT OK and all received NALUs, but the last, are validated. The
  // |public_key_has_changed| flag has been set.
  signed_video_accumulated_validation_t final_validation = {
      SV_AUTH_RESULT_NOT_OK, true, 15, 14, 1, SV_PUBKEY_VALIDATION_NOT_FEASIBLE};
  // The list will be validated successfully up to the third SEI (G) which has the new Public key.
  //
  //   GI      -> .P     (valid, 1 pending, public_key_has_changed = false)
  //   IPPGI   -> ....P  (valid, 1 pending, public_key_has_changed = false)
  //   IPPG*I  -> NNN.P  (invalid, 1 pending, public_key_has_changed = true, -3 missing)
  //   IPPPG*I -> N....P (invalid, 1 pending, public_key_has_changed = false)
  // where G* has the new Public key. Note that we get -3 missing since we receive 3 more than what
  // is expected according to G*.
  const struct validation_stats expected = {.valid_gops = 2,
      .invalid_gops = 2,
      .missed_nalus = -3,
      .pending_nalus = 4,
      .public_key_has_changed = true,
      .final_validation = &final_validation};

  validate_nalu_list(NULL, list, expected);

  nalu_list_free(list);
}
END_TEST

/* Test description
 * Fast forward a recording will move to a new location, but only at I-nalus. If we use the access
 * unit (AU) format I-nalus may be prepended with SEI-nalus. When fast forwarding the user has to
 * call the signed_video_reset function otherwise the first verification will become invalid. We
 * test both cases.
 *
 * The operation is as follows:
 * 1. Generate a NALU list with a sequence of signed GOPs.
 * 2. Pop a new list from it with one complete GOP of nalus. Validate the new list.
 * 3. Remove all NALUs until the next gop-info SEI-nalu. With the access unit format, the gop-info
 *    SEI-nalu is sent together with the I-nalu.
 * 4a. Reset the session, and validate.
 * 4b. Validate without a reset.
 */
static nalu_list_t *
mimic_au_fast_forward_and_get_list(signed_video_t *sv, struct sv_setting setting)
{
  nalu_list_t *list = create_signed_nalus("IPPPPIPPPIPPPIPPPIPPPI", setting);
  nalu_list_check_str(list, "GIPPPPGIPPPGIPPPGIPPPGIPPPGI");

  // Extract the first 9 NALUs from the list. This should be the empty GOP, a full GOP and in the
  // middle of the next GOP: GIPPPPGIP PPGIPPPGIPPPGI. These are the NALUs to be processed before
  // the fast forward.
  nalu_list_t *pre_fast_forward = nalu_list_pop(list, 9);
  nalu_list_check_str(pre_fast_forward, "GIPPPPGIP");
  nalu_list_check_str(list, "PPGIPPPGIPPPGIPPPGI");

  // Final validation of |pre_fast_forward| is OK and all received NALUs, but the last two, are
  // validated.
  signed_video_accumulated_validation_t final_validation = {
      SV_AUTH_RESULT_OK, false, 9, 7, 2, SV_PUBKEY_VALIDATION_NOT_FEASIBLE};
  // Validate the video before fast forward using the user created session |sv|.
  //
  // GI      -> .P          (valid)
  // IPPPPGI ->  .....P     (valid)
  //
  // Total number of pending NALUs = 1 + 1 = 2
  struct validation_stats expected = {
      .valid_gops = 2, .pending_nalus = 2, .final_validation = &final_validation};
  if (setting.recurrence_offset == SV_RECURRENCE_OFFSET_THREE) {
    // GIPPPPG*IP
    //
    // G         -> (signature) -> P
    // GIPPPPG*  ->     (valid) -> .PPPPPP
    //  IPPPPG*I ->     (valid) -> ......P
    expected.pending_nalus = 8;
    expected.has_signature = 1;
  }
  validate_nalu_list(sv, pre_fast_forward, expected);
  nalu_list_free(pre_fast_forward);

  // Mimic fast forward by removing 7 NALUs ending up at the second next SEI: PGIPP GIPPGIPPGI.
  // A fast forward is always done to an I-NALU, and if we use the access unit (AU) format, also the
  // preceding SEI-NALU will be present.
  int remove_items = 7;
  while (remove_items--) {
    nalu_list_item_t *item = nalu_list_pop_first_item(list);
    nalu_list_free_item(item);
  }
  nalu_list_check_str(list, "GIPPPGIPPPGI");

  return list;
}

START_TEST(fast_forward_stream_with_reset)
{
  // This test runs in a loop with loop index _i, corresponding to struct sv_setting _i in
  // |settings|; See signed_video_helpers.h.

  // Create a session.
  signed_video_t *sv = signed_video_create(settings[_i].codec);
  ck_assert(sv);
  ck_assert_int_eq(signed_video_set_authenticity_level(sv, settings[_i].auth_level), SV_OK);
  nalu_list_t *list = mimic_au_fast_forward_and_get_list(sv, settings[_i]);
  // Reset session before we start validating.
  ck_assert_int_eq(signed_video_reset(sv), SV_OK);

  // Final validation is OK and all received NALUs, but the last one, are validated.
  signed_video_accumulated_validation_t final_validation = {
      SV_AUTH_RESULT_OK, false, 12, 11, 1, SV_PUBKEY_VALIDATION_NOT_FEASIBLE};
  // Validate GIPPPGIPPPGI:
  //
  // GI      -> UP           (SV_AUTH_RESULT_SIGNATURE_PRESENT)
  // GIPPPGI -> U.....P      (valid)
  // IPPPGI  ->       .....P (valid)
  //
  // Total number of pending NALUs = 1 + 1 + 1 = 3
  const struct validation_stats expected = {.valid_gops = 2,
      .pending_nalus = 3,
      .has_signature = 1,
      .final_validation = &final_validation};

  validate_nalu_list(sv, list, expected);
  // Free list and session.
  signed_video_free(sv);
  nalu_list_free(list);
}
END_TEST

START_TEST(fast_forward_stream_without_reset)
{
  // This test runs in a loop with loop index _i, corresponding to struct sv_setting _i in
  // |settings|; See signed_video_helpers.h.

  // Create a session.
  signed_video_t *sv = signed_video_create(settings[_i].codec);
  ck_assert(sv);
  ck_assert_int_eq(signed_video_set_authenticity_level(sv, settings[_i].auth_level), SV_OK);
  nalu_list_t *list = mimic_au_fast_forward_and_get_list(sv, settings[_i]);

  // Final validation is NOT OK and all received NALUs, but the last one, are validated.
  signed_video_accumulated_validation_t final_validation = {
      SV_AUTH_RESULT_NOT_OK, false, 21, 20, 1, SV_PUBKEY_VALIDATION_NOT_FEASIBLE};
  // Validate IP GIPPPGIPPPGI (without reset, i.e., started with IP before fast forward):
  //
  // GI      -> NMMUP           (invalid, 2 missing)
  // GIPPPGI ->    UN....P      (invalid)
  // IPPPGI  ->          .....P (valid)
  //
  // Total number of pending NALUs = 1 + 1 + 1 = 3
  const struct validation_stats expected = {.valid_gops = 1,
      .invalid_gops = 2,
      .missed_nalus = 2,
      .pending_nalus = 3,
      .final_validation = &final_validation};

  validate_nalu_list(sv, list, expected);

  // Free list and session.
  nalu_list_free(list);
  signed_video_free(sv);
}
END_TEST

static nalu_list_t *
mimic_au_fast_forward_on_late_seis_and_get_list(signed_video_t *sv, struct sv_setting setting)
{
  nalu_list_t *list = generate_delayed_sei_list(setting, false);
  nalu_list_check_str(list, "IPGPPPIPGPPIPGPPIPGPPIPG");

  // Extract the first 9 NALUs from the list. This should be the empty GOP, a full GOP and in the
  // middle of the next GOP: IPGPPPIPG PPIPGPPIPGPPIPG. These are the NALUs to be processed before
  // the fast forward.
  nalu_list_t *pre_fast_forward = nalu_list_pop(list, 9);
  nalu_list_check_str(pre_fast_forward, "IPGPPPIPG");
  nalu_list_check_str(list, "PPIPGPPIPGPPIPG");

  // Final validation of |pre_fast_forward| is OK and all received NALUs, but the last three, are
  // validated.
  signed_video_accumulated_validation_t final_validation = {
      SV_AUTH_RESULT_OK, false, 9, 6, 3, SV_PUBKEY_VALIDATION_NOT_FEASIBLE};
  // Validate the video before fast forward using the user created session |sv|.
  //
  // IPG         -> PP.         (valid)
  // IPGPPPIPG   -> ......PP.   (valid)
  //
  // Total number of pending NALUs = 2 + 2 = 4
  struct validation_stats expected = {
      .valid_gops = 2, .pending_nalus = 4, .final_validation = &final_validation};
  if (setting.recurrence_offset == SV_RECURRENCE_OFFSET_THREE) {
    // IPGPPPIPG*
    //
    // IPG        -> (signature) -> PPP
    // IPGPPPIPG* ->     (valid) -> ......PP.
    expected.valid_gops = 1;
    expected.pending_nalus = 5;
    expected.has_signature = 1;
  }
  validate_nalu_list(sv, pre_fast_forward, expected);
  nalu_list_free(pre_fast_forward);

  // Mimic fast forward by removing 7 NALUs ending up at the start of a later GOP: PPIPGPP IPGPPIPG.
  // A fast forward is always done to an I-NALU. The first SEI showing up is associated with the now
  // removed NALUs.
  int remove_items = 7;
  while (remove_items--) {
    nalu_list_item_t *item = nalu_list_pop_first_item(list);
    nalu_list_free_item(item);
  }
  nalu_list_check_str(list, "IPGPPIPG");

  return list;
}

START_TEST(fast_forward_stream_with_delayed_seis)
{
  // This test runs in a loop with loop index _i, corresponding to struct sv_setting _i in
  // |settings|; See signed_video_helpers.h.

  // Create a new session.
  signed_video_t *sv = signed_video_create(settings[_i].codec);
  ck_assert(sv);
  ck_assert_int_eq(signed_video_set_authenticity_level(sv, settings[_i].auth_level), SV_OK);
  nalu_list_t *list = mimic_au_fast_forward_on_late_seis_and_get_list(sv, settings[_i]);
  // Reset session before we start validating.
  ck_assert_int_eq(signed_video_reset(sv), SV_OK);

  // Final validation is OK and all received NALUs, but the last three, are validated.
  signed_video_accumulated_validation_t final_validation = {
      SV_AUTH_RESULT_OK, false, 8, 5, 3, SV_PUBKEY_VALIDATION_NOT_FEASIBLE};
  // Validate IPGPPIPG:
  //
  // IPG      -> PPU           (SV_AUTH_RESULT_SIGNATURE_PRESENT)
  // IPGPPIPG -> ..U..PP.      (valid)
  //
  // Total number of pending NALUs = 2 + 2 = 4
  struct validation_stats expected = {.valid_gops = 1,
      .pending_nalus = 4,
      .has_signature = 1,
      .final_validation = &final_validation};

  validate_nalu_list(sv, list, expected);
  // Free list and session.
  signed_video_free(sv);
  nalu_list_free(list);
}
END_TEST

/* Export-to-file tests descriptions
 * The main scenario for usage is to validate authenticity on exported files. The stream then looks
 * a little different since we have no start reference.
 *
 * Below is a helper function that creates a stream of NALUs and exports the middle part by pop-ing
 * GOPs at the beginning and at the end.
 *
 * As an additional piece, the stream starts with a PPS/SPS/VPS NALU, which is moved to the
 * beginning of the "file" as well. That should not affect the validation. */
static nalu_list_t *
mimic_file_export(struct sv_setting setting, bool include_i_nalu_at_end, bool delayed_seis)
{
  nalu_list_t *pre_export = NULL;
  nalu_list_t *list = create_signed_nalus("VIPPIPPIPPIPPIPPIPP", setting);
  nalu_list_check_str(list, "VGIPPGIPPGIPPGIPPGIPPGIPP");

  // Remove the initial PPS/SPS/VPS NALU to add back later
  nalu_list_item_t *ps = nalu_list_pop_first_item(list);
  nalu_list_item_check_str(ps, "V");

  if (delayed_seis) {
    int out[4] = {1, 4, 7, 10};
    for (int i = 0; i < 4; i++) {
      nalu_list_item_t *sei = nalu_list_remove_item(list, out[i]);
      nalu_list_item_check_str(sei, "G");
      nalu_list_append_item(list, sei, 13);
    }
    nalu_list_check_str(list, "IPPIPPIPPIGGGGPPGIPPGIPP");
    pre_export = nalu_list_pop(list, 6);
    nalu_list_check_str(pre_export, "IPPIPP");
    nalu_list_check_str(list, "IPPIGGGGPPGIPPGIPP");
  } else {
    // Remove the first 4 NALUs from the list. This should be the first complete GOP: GIPP
    // GIPPGIPPGIPPGIPP. These are the NALUs to be processed before the fast forward.
    pre_export = nalu_list_pop(list, 4);
    nalu_list_check_str(pre_export, "GIPP");
    nalu_list_check_str(list, "GIPPGIPPGIPPGIPPGIPP");
  }

  // Mimic end of file export by removing items at the end of the list. Here we can take two
  // approaches, that is, include the I-NALU at the end and not. The latter being the standard
  // operation, which creates a dangling end. The list of NALUs will after this have 3 GOPs:
  // GIPPGIPPGIPP(GI).
  int remove_items = include_i_nalu_at_end ? 2 : 4;
  while (remove_items--) {
    nalu_list_item_t *item = nalu_list_pop_last_item(list);
    nalu_list_free_item(item);
  }
  // Prepend list with PPS/SPS/VPS NALU
  nalu_list_prepend_first_item(list, ps);

  if (delayed_seis) {
    nalu_list_check_str(list, include_i_nalu_at_end ? "VIPPIGGGGPPGIPPGI" : "VIPPIGGGGPPGIPP");
  } else {
    nalu_list_check_str(list, include_i_nalu_at_end ? "VGIPPGIPPGIPPGIPPGI" : "VGIPPGIPPGIPPGIPP");
  }
  nalu_list_free(pre_export);

  return list;
}

START_TEST(file_export_with_dangling_end)
{
  // This test runs in a loop with loop index _i, corresponding to struct sv_setting _i in
  // |settings|; See signed_video_helpers.h.

  nalu_list_t *list = mimic_file_export(settings[_i], false, false);

  // Create a new session and validate the authenticity of the file.
  signed_video_t *sv = signed_video_create(settings[_i].codec);
  ck_assert(sv);
<<<<<<< HEAD
  // VGIPPGIPPGIPPGIPP
  //
  // VGI             -> (signature) -> _UP
  //   IPPGI         ->     (valid) -> ....P
  //       IPPGI     ->     (valid) -> ....P
  //           IPPGI ->     (valid) -> ....P
  //
  // One pending NALU per GOP.
  struct validation_stats expected = {.valid_gops = 3, .pending_nalus = 4, .has_signature = 1};
=======

  // Final validation is OK and all received NALUs, but the last three, are validated.
  signed_video_accumulated_validation_t final_validation = {
      SV_AUTH_RESULT_OK, false, 13, 10, 3, SV_PUBKEY_VALIDATION_NOT_FEASIBLE};
  // One pending NALU per GOP.
  struct validation_stats expected = {.valid_gops = 2,
      .pending_nalus = 3,
      .has_signature = 1,
      .final_validation = &final_validation};
>>>>>>> be5b0f05
  if (settings[_i].recurrence == SV_RECURRENCE_EIGHT) {
    if (settings[_i].recurrence_offset == SV_RECURRENCE_OFFSET_ZERO) {
      // VGIPPGIPPG*IPPGIPP
      //
      // VG               -> (signature) -> _P
      //  GIPPGIPPG*      ->     (valid) -> U....PPPP
      //       IPPG*I     ->     (valid) -> ....P
      //            IPPGI ->     (valid) -> ....P
      expected.valid_gops = 3;
      expected.pending_nalus = 7;
      expected.has_signature = 1;
    }
    if (settings[_i].recurrence_offset == SV_RECURRENCE_OFFSET_THREE) {
      // VGIPPG*IPPGIPPGIPP
      //
      // VG               -> (signature) -> _P
      //  GIPPG*          -> (signature) -> UPPPP
      //   IPPG*I         ->     (valid) -> ....P
      //        IPPGI     ->     (valid) -> ....P
      //            IPPGI ->     (valid) -> ....P
      expected.valid_gops = 3;
      expected.pending_nalus = 8;
      expected.has_signature = 2;
    }
  }

  validate_nalu_list(sv, list, expected);

  // Free list and session.
  signed_video_free(sv);
  nalu_list_free(list);
}
END_TEST

START_TEST(file_export_without_dangling_end)
{
  // This test runs in a loop with loop index _i, corresponding to struct sv_setting _i in
  // |settings|; See signed_video_helpers.h.

  nalu_list_t *list = mimic_file_export(settings[_i], true, false);

  // Create a new session and validate the authenticity of the file.
  signed_video_t *sv = signed_video_create(settings[_i].codec);
  ck_assert(sv);
<<<<<<< HEAD
  // VGIPPGIPPGIPPGIPPGI
  //
  // VGI                 -> (signature) -> _UP
  //   IPPGI             ->     (valid) -> ....P
  //       IPPGI         ->     (valid) -> ....P
  //           IPPGI     ->     (valid) -> ....P
  //               IPPGI ->     (valid) -> ....P
  //
  // One pending NALU per GOP.
  struct validation_stats expected = {.valid_gops = 4, .pending_nalus = 5, .has_signature = 1};
=======

  // Final validation is OK and all received NALUs, but the last one, are validated.
  signed_video_accumulated_validation_t final_validation = {
      SV_AUTH_RESULT_OK, false, 15, 14, 1, SV_PUBKEY_VALIDATION_NOT_FEASIBLE};
  // One pending NALU per GOP.
  struct validation_stats expected = {.valid_gops = 3,
      .pending_nalus = 4,
      .has_signature = 1,
      .final_validation = &final_validation};
>>>>>>> be5b0f05
  if (settings[_i].recurrence_offset == SV_RECURRENCE_OFFSET_ZERO) {
    if (settings[_i].recurrence == SV_RECURRENCE_EIGHT) {
      // VGIPPGIPPG*IPPGIPPGI
      //
      // VG                   -> (signature) -> _P
      //  GIPPGIPPG*          ->     (valid) -> U....PPPP
      //       IPPG*I         ->     (valid) -> ....P
      //            IPPGI     ->     (valid) -> ....P
      //                IPPGI ->     (valid) -> ....P
      expected.valid_gops = 4;
      expected.pending_nalus = 8;
      expected.has_signature = 1;
    }
  }
  if (settings[_i].recurrence_offset == SV_RECURRENCE_OFFSET_THREE) {
    if (settings[_i].recurrence == SV_RECURRENCE_EIGHT) {
      // VGIPPG*IPPGIPPGIPPGI
      //
      // VG                   -> (signature) -> _P
      //  GIPPG*              -> (signature) -> UPPPP
      //   IPPG*I             ->     (valid) -> ....P
      //        IPPGI         ->     (valid) -> ....P
      //            IPPGI     ->     (valid) -> ....P
      //                IPPGI ->     (valid) -> ....P
      expected.valid_gops = 4;
      expected.pending_nalus = 9;
      expected.has_signature = 2;
    }
  }
  validate_nalu_list(sv, list, expected);
  // Free list and session.
  signed_video_free(sv);
  nalu_list_free(list);
}
END_TEST

/* Test description
 * Verify that we do not get any authentication if the stream has no signature
 */
START_TEST(no_signature)
{
  // This test runs in a loop with loop index _i, corresponding to struct sv_setting _i in
  // |settings|; See signed_video_helpers.h.

  nalu_list_t *list = nalu_list_create("IPPIPPIPPIPPI", settings[_i].codec);
  nalu_list_check_str(list, "IPPIPPIPPIPPI");

  // Video is not signed, hence all NALUs are pending.
  signed_video_accumulated_validation_t final_validation = {
      SV_AUTH_RESULT_NOT_SIGNED, false, 13, 0, 13, SV_PUBKEY_VALIDATION_NOT_FEASIBLE};
  // Note that we are one frame off. The start of a GOP (the I) is reported as end of the previous
  // GOP. This is not a big deal, since the message is still clear; We have no signed video. We will
  // always have one GOP pending validation, since we wait for a potential SEI, and will validate
  // upon the 'next' GOP transition.
  //
  // IPPI          -> (PPPP)  (pending, pending, pending, pending)
  // IPPIPPI       -> (PPPPPPP)
  // IPPIPPIPPI    -> (PPPPPPPPPP)
  // IPPIPPIPPIPPI -> (PPPPPPPPPPPPP)
  //
<<<<<<< HEAD
  // pending_nalus = 4 + 7 + 10 + 13 = 34

  const struct validation_stats expected = {
      .unsigned_gops = 4, .pending_nalus = 34, .has_no_timestamp = true};
  validate_nalu_list(NULL, list, expected);
=======
  // pending_nalus = 4 * 4 = 16
  const struct validation_stats expected = {
    .unsigned_gops = 4, .pending_nalus = 16, .has_no_timestamp = true,
    .final_validation = &final_validation};

validate_nalu_list(NULL, list, expected);
>>>>>>> be5b0f05

  nalu_list_free(list);
}
END_TEST

START_TEST(multislice_no_signature)
{
  // This test runs in a loop with loop index _i, corresponding to struct sv_setting _i in
  // |settings|; See signed_video_helpers.h.

  nalu_list_t *list = nalu_list_create("IiPpPpIiPpPpIiPpPpIiPpPpIi", settings[_i].codec);
  nalu_list_check_str(list, "IiPpPpIiPpPpIiPpPpIiPpPpIi");

  // Video is not signed, hence all NALUs are pending.
  signed_video_accumulated_validation_t final_validation = {
      SV_AUTH_RESULT_NOT_SIGNED, false, 26, 0, 26, SV_PUBKEY_VALIDATION_NOT_FEASIBLE};
  // We will always have one GOP pending validation, since we wait for a potential SEI, and will
  // validate upon the 'next' GOP transition.
  //
  // IiPpPpI                   -> (PPPPPPP)  (pending, pending, pending, pending, pending, pending)
  // IiPpPpIiPpPpI             -> (PPPPPPPPPPPPP)
  // IiPpPpIiPpPpIiPpPpI       -> (PPPPPPPPPPPPPPPPPPP)
  // IiPpPpIiPpPpIiPpPpIiPpPpI -> (PPPPPPPPPPPPPPPPPPPPPPPPP)
  //
<<<<<<< HEAD
  // pending_nalus = 7 + 13 + 19 + 25 = 64

  const struct validation_stats expected = {
      .unsigned_gops = 4, .pending_nalus = 64, .has_no_timestamp = true};
  validate_nalu_list(NULL, list, expected);
=======
  // pending_nalus = 4 * 7 = 28
  const struct validation_stats expected = {
      .unsigned_gops = 4, .pending_nalus = 28, .has_no_timestamp = true,
      .final_validation = &final_validation};

validate_nalu_list(NULL, list, expected);
>>>>>>> be5b0f05

  nalu_list_free(list);
}
END_TEST

/* Test description
 * Check authentication if public key arrives late and a sei is missing before public key arrives.
 *
 * The operation is as follows:
 * 1. Generate a nalu_list with a sequence of signed GOPs.
 * 2. Check the sequence of NALUs.
 * 3. Remove the first GOP containing the public key.
 * 4. Remove a sei before public key arrives.
 * 5. Check the authentication result.
 */
START_TEST(late_public_key_and_no_sei_before_key_arrives)
{
  nalu_list_t *list = create_signed_nalus("IPPIPPIPPIPPIPPIPPI", settings[_i]);

  ck_assert(list);
  nalu_list_check_str(list, "GIPPGIPPGIPPGIPPGIPPGIPPGI");

  nalu_list_item_t *g_1 = nalu_list_remove_item(list, 5);
  nalu_list_item_check_str(g_1, "G");
  nalu_list_check_str(list, "GIPPIPPGIPPGIPPGIPPGIPPGI");
  // First public key now exist in item 8 if SV_RECURRENCE_EIGHT and SV_RECURRENCE_OFFSET_THREE

  // Final validation is NOT OK and all received NALUs, but the last one, are validated.
  signed_video_accumulated_validation_t final_validation = {
      SV_AUTH_RESULT_NOT_OK, false, 25, 24, 1, SV_PUBKEY_VALIDATION_NOT_FEASIBLE};
  // One pending NALU per GOP.
  struct validation_stats expected = {.valid_gops = 5,
      .invalid_gops = 2,
      .pending_nalus = 10,
      .final_validation = &final_validation};
  if (settings[_i].recurrence_offset == SV_RECURRENCE_OFFSET_THREE) {
    if (settings[_i].recurrence == SV_RECURRENCE_EIGHT) {
      // GIPPIPPG*IPPGIPPGIPPG*IPPGI
      //
      // G                           -> (signature) -> P
      // GIPPIPPG*                   ->   (invalid) -> .NNNPPPP
      //     IPPG*I                  ->   (invalid) -> N...P
      //          IPPGI              ->     (valid) -> ....P
      //              IPPGI          ->     (valid) -> ....P
      //                  IPPG*I     ->     (valid) -> ....P
      //                       IPPGI ->     (valid) -> ....P
      expected.valid_gops = 4;
      expected.invalid_gops = 2;
      expected.pending_nalus = 10;
      expected.has_signature = 1;
    }
  }
  validate_nalu_list(NULL, list, expected);

  nalu_list_free_item(g_1);
  nalu_list_free(list);
}
END_TEST

/* Test description
 * Add some NALUs to a stream, where the last one is super long. Too long for
 * SV_AUTHENTICITY_LEVEL_FRAME to handle it. Note that in tests we run with a shorter max hash list
 * size, namely 10; See meson file.
 *
 * With
 *   IPPIPPPPPPPPPPPPPPPPPPPPPPPPI
 *
 * we automatically fall back on SV_AUTHENTICITY_LEVEL_GOP in at the third "I".
 */
START_TEST(fallback_to_gop_level)
{
  // This test runs in a loop with loop index _i, corresponding to struct sv_setting _i in
  // |settings|; See signed_video_helpers.h.

  const size_t kFallbackSize = 10;
  signed_video_t *sv = get_initialized_signed_video(settings[_i].codec, settings[_i].algo, false);
  ck_assert(sv);
  ck_assert_int_eq(signed_video_set_authenticity_level(sv, settings[_i].auth_level), SV_OK);
  ck_assert_int_eq(set_hash_list_size(sv->gop_info, kFallbackSize * HASH_DIGEST_SIZE), SVI_OK);
  ck_assert_int_eq(signed_video_set_recurrence_interval_frames(sv, settings[_i].recurrence), SV_OK);
#ifdef SV_UNIT_TEST
  ck_assert_int_eq(signed_video_set_recurrence_offset(sv, settings[_i].recurrence_offset), SV_OK);
#endif

  // Create a list of NALUs given the input string.
  nalu_list_t *list = create_signed_nalus_with_sv(sv, "IPPIPPPPPPPPPPPPPPPPPPPPPPPPIPPI");
  nalu_list_check_str(list, "GIPPGIPPPPPPPPPPPPPPPPPPPPPPPPGIPPGI");

  // Final validation is OK and all received NALUs, but the last one, are validated.
  signed_video_accumulated_validation_t final_validation = {
      SV_AUTH_RESULT_OK, false, 36, 35, 1, SV_PUBKEY_VALIDATION_NOT_FEASIBLE};
  // One pending NALU per GOP.
  struct validation_stats expected = {
      .valid_gops = 4, .pending_nalus = 4, .final_validation = &final_validation};
  if (settings[_i].recurrence_offset == SV_RECURRENCE_OFFSET_THREE) {
    // GIPPGIPPPPPPPPPPPPPPPPPPPPPPPPG*IPPGI
    //
    // G                                     -> (signature) -> P
    // GIPPGIPPPPPPPPPPPPPPPPPPPPPPPPG*      ->     (valid) -> .....PPPPPPPPPPPPPPPPPPPPPPPPPP
    //      IPPPPPPPPPPPPPPPPPPPPPPPPG*I     ->     (valid) -> ..........................P
    //                                 IPPGI ->     (valid) -> ....P
    expected.valid_gops = 3;
    expected.pending_nalus = 29;
    expected.has_signature = 1;
  }
  validate_nalu_list(NULL, list, expected);

  nalu_list_free(list);
  signed_video_free(sv);
}
END_TEST

#ifdef SV_VENDOR_AXIS_COMMUNICATIONS
/* Test description
 * APIs in vendors/axis-communications are used and tests both signing and validation parts. */
START_TEST(vendor_axis_communications_operation)
{
  // This test runs in a loop with loop index _i, corresponding to struct sv_setting _i in
  // |settings|; See signed_video_helpers.h.

  SignedVideoReturnCode sv_rc;
  SignedVideoCodec codec = settings[_i].codec;
  sign_algo_t algo = settings[_i].algo;
  SignedVideoAuthenticityLevel auth_level = settings[_i].auth_level;
  signed_video_nalu_to_prepend_t nalu_to_prepend = {0};
  nalu_list_item_t *i_nalu = nalu_list_item_create_and_set_id("I", 0, codec);
  nalu_list_item_t *sei = NULL;
  char *private_key = NULL;
  size_t private_key_size = 0;

  // Check generate private key.
  signed_video_t *sv = signed_video_create(codec);
  ck_assert(sv);
  // Read and set content of private_key.
  sv_rc = signed_video_generate_private_key(algo, "./", &private_key, &private_key_size);
  ck_assert_int_eq(sv_rc, SV_OK);
  sv_rc = signed_video_set_private_key(sv, algo, private_key, private_key_size);
  ck_assert_int_eq(sv_rc, SV_OK);

  // Check setting attestation report.
  const size_t attestation_size = 2;
  void *attestation = calloc(1, attestation_size);
  // Setting |attestation| and |certificate_chain|.
  sv_rc = sv_vendor_axis_communications_set_attestation_report(
      sv, attestation, attestation_size, axisDummyCertificateChain);
  ck_assert_int_eq(sv_rc, SV_OK);
  free(attestation);

  sv_rc = signed_video_set_product_info(sv, HW_ID, FW_VER, NULL, "Axis Communications AB", ADDR);
  ck_assert_int_eq(sv_rc, SV_OK);

  // // Check setting recurrence.
  // sv_rc = signed_video_set_recurrence_interval_frames(sv, 1);
  // ck_assert_int_eq(sv_rc, SV_OK);

  // Setting validation level.
  sv_rc = signed_video_set_authenticity_level(sv, auth_level);
  ck_assert_int_eq(sv_rc, SV_OK);

  // Add an I-NALU to trigger a SEI.
  sv_rc = signed_video_add_nalu_for_signing(sv, i_nalu->data, i_nalu->data_size);
  ck_assert_int_eq(sv_rc, SV_OK);
  sv_rc = signed_video_get_nalu_to_prepend(sv, &nalu_to_prepend);
  ck_assert_int_eq(sv_rc, SV_OK);
  sei = nalu_list_create_item(nalu_to_prepend.nalu_data, nalu_to_prepend.nalu_data_size, codec);
  ck_assert(tag_is_present(sei, codec, VENDOR_AXIS_COMMUNICATIONS_TAG));
  // Ownership of |nalu_to_prepend.nalu_data| has been transferred. Do not free memory.
  sv_rc = signed_video_get_nalu_to_prepend(sv, &nalu_to_prepend);
  ck_assert_int_eq(sv_rc, SV_OK);
  ck_assert(nalu_to_prepend.prepend_instruction == SIGNED_VIDEO_PREPEND_NOTHING);

  signed_video_free(sv);
  free(private_key);

  // End of signing side. Start a new session on the validation side.
  sv = signed_video_create(codec);
  ck_assert(sv);

  // Validate this first GOP.
  signed_video_authenticity_t *auth_report = NULL;
  signed_video_latest_validation_t *latest = NULL;

  sv_rc = signed_video_add_nalu_and_authenticate(sv, sei->data, sei->data_size, &auth_report);
  ck_assert_int_eq(sv_rc, SV_OK);
  ck_assert(!auth_report);
  sv_rc = signed_video_add_nalu_and_authenticate(sv, i_nalu->data, i_nalu->data_size, &auth_report);
  ck_assert_int_eq(sv_rc, SV_OK);
  if (auth_report) {
    latest = &(auth_report->latest_validation);
    ck_assert(latest);
    ck_assert_int_eq(strcmp(latest->validation_str, ".P"), 0);
    ck_assert_int_eq(latest->public_key_validation, SV_PUBKEY_VALIDATION_NOT_OK);
    ck_assert_int_eq(auth_report->accumulated_validation.authenticity, SV_AUTH_RESULT_OK);
    ck_assert_int_eq(auth_report->accumulated_validation.public_key_has_changed, false);
    ck_assert_int_eq(auth_report->accumulated_validation.number_of_received_nalus, 2);
    ck_assert_int_eq(auth_report->accumulated_validation.number_of_validated_nalus, 1);
    ck_assert_int_eq(auth_report->accumulated_validation.number_of_pending_nalus, 1);
    ck_assert_int_eq(
        auth_report->accumulated_validation.public_key_validation, SV_PUBKEY_VALIDATION_NOT_OK);
    // We are done with auth_report.
    latest = NULL;
    signed_video_authenticity_report_free(auth_report);
  } else {
    ck_assert(false);
  }

  // Free nalu_list_item and session.
  nalu_list_free_item(sei);
  nalu_list_free_item(i_nalu);
  signed_video_free(sv);
}
END_TEST
#endif

static signed_video_t *
generate_and_set_private_key_on_camera_side(struct sv_setting setting,
    bool add_public_key_to_sei,
    nalu_list_item_t **sei)
{
  SignedVideoReturnCode sv_rc;
  char *private_key = NULL;
  size_t private_key_size = 0;
  signed_video_nalu_to_prepend_t nalu_to_prepend = {0};
  nalu_list_item_t *i_nalu = nalu_list_item_create_and_set_id("I", 0, setting.codec);

  signed_video_t *sv = signed_video_create(setting.codec);
  ck_assert(sv);
  // Read and set content of private_key.
  sv_rc = signed_video_generate_private_key(setting.algo, "./", &private_key, &private_key_size);
  ck_assert_int_eq(sv_rc, SV_OK);
  sv_rc = signed_video_set_private_key(sv, setting.algo, private_key, private_key_size);
  ck_assert_int_eq(sv_rc, SV_OK);

  sv_rc = signed_video_add_public_key_to_sei(sv, add_public_key_to_sei);
  ck_assert_int_eq(sv_rc, SV_OK);
  sv_rc = signed_video_set_authenticity_level(sv, setting.auth_level);
  ck_assert_int_eq(sv_rc, SV_OK);

  // Add an I-NALU to trigger a SEI.
  sv_rc = signed_video_add_nalu_for_signing(sv, i_nalu->data, i_nalu->data_size);
  ck_assert_int_eq(sv_rc, SV_OK);
  sv_rc = signed_video_get_nalu_to_prepend(sv, &nalu_to_prepend);
  ck_assert_int_eq(sv_rc, SV_OK);
  *sei = nalu_list_create_item(
      nalu_to_prepend.nalu_data, nalu_to_prepend.nalu_data_size, setting.codec);
  sv_rc = signed_video_get_nalu_to_prepend(sv, &nalu_to_prepend);
  ck_assert_int_eq(sv_rc, SV_OK);
  ck_assert(nalu_to_prepend.prepend_instruction == SIGNED_VIDEO_PREPEND_NOTHING);
  ck_assert(tag_is_present(*sei, setting.codec, PUBLIC_KEY_TAG) == add_public_key_to_sei);

  nalu_list_free_item(i_nalu);
  free(private_key);

  return sv;
}

static void
validate_public_key_scenario(signed_video_t *sv,
    nalu_list_item_t *sei,
    bool wrong_key,
    signature_info_t *signature_info)
{
  SignedVideoReturnCode sv_rc;
  SignedVideoCodec codec = sv->codec;
  bool public_key_present = sv->has_public_key;

  // Validate this first GOP.
  signed_video_authenticity_t *auth_report = NULL;
  signed_video_latest_validation_t *latest = NULL;

  nalu_list_item_t *i_nalu = nalu_list_item_create_and_set_id("I", 0, codec);
  sv_rc = signed_video_add_nalu_and_authenticate(sv, sei->data, sei->data_size, &auth_report);
  ck_assert_int_eq(sv_rc, SV_OK);
  ck_assert(!auth_report);

  // Late public key
  if (signature_info) {
    sv_rc = signed_video_set_public_key(
        sv, signature_info->public_key, signature_info->public_key_size);
    ck_assert_int_eq(sv_rc, SV_NOT_SUPPORTED);
    // Since setting a public key after the session start is not supported, there is no point in
    // adding the i_nalu and authenticate.
  } else {
    sv_rc =
        signed_video_add_nalu_and_authenticate(sv, i_nalu->data, i_nalu->data_size, &auth_report);

    if (public_key_present) {
      ck_assert_int_eq(sv_rc, SV_OK);
    } else {
      ck_assert_int_eq(sv_rc, SV_NOT_SUPPORTED);
    }

    if (public_key_present) {
      ck_assert(auth_report);
      latest = &(auth_report->latest_validation);
      ck_assert(latest);
      if (tag_is_present(sei, codec, PUBLIC_KEY_TAG)) {
        // |public_key_has_changed| is true if another public key is added.
        ck_assert(latest->public_key_has_changed == wrong_key);
      }

      if (wrong_key) {
        ck_assert_int_eq(latest->authenticity, SV_AUTH_RESULT_NOT_OK);
      } else {
        ck_assert_int_eq(latest->authenticity, SV_AUTH_RESULT_OK);
      }
    }
    // We are done with auth_report
    signed_video_authenticity_report_free(auth_report);
  }
  // Free nalu_list_item and session.
  nalu_list_free_item(i_nalu);
}

/* Test description
 * Check if the API signed_video_add_public_key_to_sei can add a public key to the SEI and if
 * signed_video_add_public_key_to_sei can set a public key on the auth side.
 *
 * Verify that it is not valid to add a manipulated key or set a public key in the middle of a
 * stream.
 *
 * Default is when a public key is added to the SEI.
 */
START_TEST(test_public_key_scenarios)
{
  // This test runs in a loop with loop index _i, corresponding to struct sv_setting _i in
  // |settings|; See signed_video_helpers.h.

  struct pk_setting {
    bool pk_in_sei;
    bool use_wrong_pk;
    bool set_pk_before_session_start;
    bool set_pk_after_session_start;
  };

  struct pk_setting pk_tests[] = {
      // No public key in SEI. The correct public key is added to Signed Video before starting the
      // session.
      {false, false, true, false},
      // Public key present in SEI. The correct public key is also added to Signed Video before
      // starting the session.
      {true, false, true, false},
      // No public key in SEI and no public key added to Signed Video.
      {false, false, false, false},
      // No public key in SEI. The correct public key is added to Signed Video after the session has
      // started.
      {false, false, false, true},
      // Public key present in SEI. The correct public key is also added to Signed Video after the
      // session has started.
      {true, false, false, true},
      // Public key present in SEI. A manipulated public key is also added to Signed Video before
      // starting the session.
      {true, true, true, false},
      // Activate when TODO in the test below is fixed.
      //    {false, true, false, true},
  };

  for (size_t j = 0; j < sizeof(pk_tests) / sizeof(*pk_tests); j++) {
    SignedVideoReturnCode sv_rc;
    SignedVideoCodec codec = settings[_i].codec;
    nalu_list_item_t *sei = NULL;
    signed_video_t *sv_camera = NULL;
    sign_algo_t algo = settings[_i].algo;

    sv_camera =
        generate_and_set_private_key_on_camera_side(settings[_i], pk_tests[j].pk_in_sei, &sei);

    // On validation side
    signed_video_t *sv_vms = signed_video_create(codec);

    signature_info_t sign_info_wrong_key = {0};
    // Generate a new private key in order to extract a bad private key (a key not compatible with
    // the one generated on the camera side)
    signed_video_generate_private_key(algo, "./", (char **)&sign_info_wrong_key.private_key,
        &sign_info_wrong_key.private_key_size);
    openssl_read_pubkey_from_private_key(&sign_info_wrong_key);

    signature_info_t *sign_info = sv_camera->signature_info;
    if (pk_tests[j].use_wrong_pk) {
      sign_info = &sign_info_wrong_key;
    }
    if (pk_tests[j].set_pk_before_session_start) {
      sv_rc =
          signed_video_set_public_key(sv_vms, sign_info->public_key, sign_info->public_key_size);
      ck_assert_int_eq(sv_rc, SV_OK);
    }
    if (!pk_tests[j].set_pk_after_session_start) {
      sign_info = NULL;
    }
    validate_public_key_scenario(sv_vms, sei, pk_tests[j].use_wrong_pk, sign_info);

    signed_video_free(sv_camera);
    signed_video_free(sv_vms);
    free(sign_info_wrong_key.private_key);
    free(sign_info_wrong_key.public_key);
    nalu_list_free_item(sei);
  }
}
END_TEST

/* Test description */
START_TEST(no_public_key_in_sei_and_bad_public_key_on_validation_side)
{
  // This test runs in a loop with loop index _i, corresponding to struct sv_setting _i in
  // |settings|; See signed_video_helpers.h.

  SignedVideoReturnCode sv_rc;
  SignedVideoCodec codec = settings[_i].codec;
  sign_algo_t algo = settings[_i].algo;
  nalu_list_item_t *i_nalu = nalu_list_item_create_and_set_id("I", 0, codec);
  nalu_list_item_t *sei = NULL;
  signed_video_t *sv_camera = NULL;

  // On camera side
  sv_camera = generate_and_set_private_key_on_camera_side(settings[_i], false, &sei);

  // On validation side
  signed_video_t *sv_vms = signed_video_create(codec);

  // Generate a new private key in order to extract a bad private key (a key not compatible with the
  // one generated on the camera side)
  signature_info_t sign_info = {0};
  signed_video_generate_private_key(
      algo, "./", (char **)&sign_info.private_key, &sign_info.private_key_size);
  openssl_read_pubkey_from_private_key(&sign_info);
  // Set public key
  sv_rc = signed_video_set_public_key(sv_vms, sign_info.public_key, sign_info.public_key_size);
  ck_assert_int_eq(sv_rc, SV_OK);

  // Validate this first GOP.
  signed_video_authenticity_t *auth_report = NULL;

  sv_rc = signed_video_add_nalu_and_authenticate(sv_vms, sei->data, sei->data_size, &auth_report);
  ck_assert_int_eq(sv_rc, SV_OK);
  ck_assert(!auth_report);

  sv_rc =
      signed_video_add_nalu_and_authenticate(sv_vms, i_nalu->data, i_nalu->data_size, &auth_report);
  ck_assert_int_eq(sv_rc, SV_OK);

  // TODO: This test is correct but currently one I-frame is not enough. The state "signature
  // present" will be used until the bug is fixed.
  ck_assert_int_eq(auth_report->latest_validation.authenticity, SV_AUTH_RESULT_SIGNATURE_PRESENT);

  signed_video_authenticity_report_free(auth_report);
  // Free nalu_list_item and session.
  nalu_list_free_item(sei);
  nalu_list_free_item(i_nalu);
  signed_video_free(sv_vms);
  signed_video_free(sv_camera);
  free(sign_info.private_key);
  free(sign_info.public_key);
}
END_TEST

static Suite *
signed_video_suite(void)
{
  // Setup test suit and test case
  Suite *suite = suite_create("Signed video auth tests");
  TCase *tc = tcase_create("Signed video standard unit test");
  tcase_add_checked_fixture(tc, setup, teardown);

  // The test loop works like this
  //   for (int _i = s; _i < e; _i++) {}

  int s = 0;
  int e = NUM_SETTINGS;

  // Add tests
  tcase_add_loop_test(tc, invalid_api_inputs, s, e);
  tcase_add_loop_test(tc, intact_stream, s, e);
  tcase_add_loop_test(tc, intact_multislice_stream, s, e);
  tcase_add_loop_test(tc, intact_stream_with_pps_nalu_stream, s, e);
  tcase_add_loop_test(tc, intact_stream_with_pps_bytestream, s, e);
  tcase_add_loop_test(tc, intact_ms_stream_with_pps_nalu_stream, s, e);
  tcase_add_loop_test(tc, intact_ms_stream_with_pps_bytestream, s, e);
  tcase_add_loop_test(tc, intact_with_undefined_nalu_in_stream, s, e);
  tcase_add_loop_test(tc, intact_with_undefined_multislice_nalu_in_stream, s, e);
  tcase_add_loop_test(tc, remove_one_p_nalu, s, e);
  tcase_add_loop_test(tc, interchange_two_p_nalus, s, e);
  tcase_add_loop_test(tc, modify_one_p_nalu, s, e);
  tcase_add_loop_test(tc, modify_one_i_nalu, s, e);
  tcase_add_loop_test(tc, remove_the_g_nalu, s, e);
  tcase_add_loop_test(tc, remove_the_i_nalu, s, e);
  tcase_add_loop_test(tc, remove_the_gi_nalus, s, e);
  tcase_add_loop_test(tc, sei_arrives_late, s, e);
  tcase_add_loop_test(tc, all_seis_arrive_late, s, e);
  tcase_add_loop_test(tc, lost_g_before_late_sei_arrival, s, e);
  tcase_add_loop_test(tc, lost_g_and_gop_with_late_sei_arrival, s, e);
  tcase_add_loop_test(tc, lost_all_nalus_between_two_seis, s, e);
  tcase_add_loop_test(tc, add_one_sei_nalu_after_signing, s, e);
  tcase_add_loop_test(tc, camera_reset_on_signing_side, s, e);
  tcase_add_loop_test(tc, detect_change_of_public_key, s, e);
  tcase_add_loop_test(tc, fast_forward_stream_with_reset, s, e);
  tcase_add_loop_test(tc, fast_forward_stream_without_reset, s, e);
  tcase_add_loop_test(tc, fast_forward_stream_with_delayed_seis, s, e);
  tcase_add_loop_test(tc, file_export_with_dangling_end, s, e);
  tcase_add_loop_test(tc, file_export_without_dangling_end, s, e);
  tcase_add_loop_test(tc, no_signature, s, e);
  tcase_add_loop_test(tc, multislice_no_signature, s, e);
  tcase_add_loop_test(tc, late_public_key_and_no_sei_before_key_arrives, s, e);
  tcase_add_loop_test(tc, test_public_key_scenarios, s, e);
  tcase_add_loop_test(tc, no_public_key_in_sei_and_bad_public_key_on_validation_side, s, e);
  tcase_add_loop_test(tc, fallback_to_gop_level, s, e);
#ifdef SV_VENDOR_AXIS_COMMUNICATIONS
  tcase_add_loop_test(tc, vendor_axis_communications_operation, s, e);
#endif

  // Add test case to suit
  suite_add_tcase(suite, tc);
  return suite;
}

int
main(void)
{
  // Create suite runner and run
  int failed_tests = 0;
  SRunner *sr = srunner_create(NULL);
  srunner_add_suite(sr, signed_video_suite());
  srunner_run_all(sr, CK_ENV);
  failed_tests = srunner_ntests_failed(sr);
  srunner_free(sr);
  return (failed_tests == 0) ? EXIT_SUCCESS : EXIT_FAILURE;
}<|MERGE_RESOLUTION|>--- conflicted
+++ resolved
@@ -423,22 +423,17 @@
   nalu_list_append_item(list, item, 1);
   nalu_list_check_str(list, "GVIPPGIPPGI");
 
-<<<<<<< HEAD
   // GVIPPGIPPGI
   //
   // GVI         -> (valid) ._P   (1 pending)
   //   IPPGI     -> (valid) ....P (1 pending)
   //       IPPGI -> (valid) ....P (1 pending)
   // One pending NALU per GOP.
-  struct validation_stats expected = {.valid_gops = 3, .pending_nalus = 3, .has_signature = 0};
-=======
   // All NALUs but the last 'I' are validated.
   signed_video_accumulated_validation_t final_validation = {
       SV_AUTH_RESULT_OK, false, 11, 10, 1, SV_PUBKEY_VALIDATION_NOT_FEASIBLE};
-  // One pending NALU per GOP.
   struct validation_stats expected = {
       .valid_gops = 3, .pending_nalus = 3, .final_validation = &final_validation};
->>>>>>> be5b0f05
   if (settings[_i].recurrence_offset == SV_RECURRENCE_OFFSET_THREE) {
     if (settings[_i].recurrence == SV_RECURRENCE_EIGHT) {
       // The Public Key is present in G* and as soon as this SEI shows up it is possible to start
@@ -869,7 +864,6 @@
   remove_item_then_check_and_free(list, remove_nalu_number, "G");
   nalu_list_check_str(list, "GIPPGIPPIPPGIPPGI");
 
-<<<<<<< HEAD
   // GIPPGIPPIPPGIPPGI
   //
   // GI                ->   (valid) -> .P
@@ -877,24 +871,14 @@
   //      IPPIPPG      -> (invalid) -> NNNPPPP
   //         IPPGI     -> (invalid) -> N...P
   //             IPPGI ->   (valid) -> ....P
-  struct validation_stats expected = {.valid_gops = 3, .invalid_gops = 2, .pending_nalus = 8};
-=======
   // All NALUs but the last 'I' are validated and since one SEI has been removed the authenticity
   // is NOT OK.
   signed_video_accumulated_validation_t final_validation = {
       SV_AUTH_RESULT_NOT_OK, false, 17, 16, 1, SV_PUBKEY_VALIDATION_NOT_FEASIBLE};
-  // We will get 8 pending nalus:
-  //
-  // GI        valid & 1 pending
-  // IPPGI     valid & 1 pending
-  // IPPIPPG invalid & 4 pending (last 4) since they will be validated next time
-  // IPPGI   invalid & 1 pending
-  // IPPGI     valid & 1 pending
   struct validation_stats expected = {.valid_gops = 3,
       .invalid_gops = 2,
       .pending_nalus = 8,
       .final_validation = &final_validation};
->>>>>>> be5b0f05
   if (settings[_i].recurrence_offset == SV_RECURRENCE_OFFSET_THREE) {
     if (settings[_i].recurrence == SV_RECURRENCE_EIGHT) {
       // Note that the SEI including the Public Key was removed and a second validation result is
@@ -940,7 +924,6 @@
   // gop_hashes. At GOP level the missing NALU will make the GOP invalid, but for Frame level we can
   // identify the missed NALU when the I NALU is not the reference, that is, the first GOP is valid
   // with missing info, whereas the second becomes invalid.
-<<<<<<< HEAD
   // GIPPGIPPGPPGIPPGI
   //
   // GI                ->   (valid) -> .P
@@ -948,15 +931,11 @@
   //      IPPGP        -> (invalid) -> NNNNP
   //          PPGI     -> (invalid) -> MNNNP (1 missing)
   //             IPPGI -> (invalid) -> N...P
-  struct validation_stats expected = {
-      .valid_gops = 2, .invalid_gops = 3, .missed_nalus = 1, .pending_nalus = 5};
-=======
   struct validation_stats expected = {.valid_gops = 2,
       .invalid_gops = 3,
       .missed_nalus = 1,
       .pending_nalus = 5,
       .final_validation = &final_validation};
->>>>>>> be5b0f05
   if (settings[_i].auth_level == SV_AUTHENTICITY_LEVEL_FRAME) {
     // GI                ->   (valid) -> .P
     //  IPPGI            ->   (valid) -> ....P
@@ -1148,7 +1127,6 @@
 
   nalu_list_t *list = generate_delayed_sei_list(settings[_i], true);
 
-<<<<<<< HEAD
   // IPPPPIGPPPIPGPPIPGPPIPGG
   //
   // IPPPPI                   -> (no signature) -> PPPPPP         6 pending
@@ -1158,17 +1136,13 @@
   //           IPGPPIPGPPIPG  ->        (valid) -> .....PP.PPPP.  6 pending
   //                IPGPPIPGG ->        (valid) -> .....PP..      2 pending
   //                                                32 pending
-  struct validation_stats expected = {.valid_gops = 5, .unsigned_gops = 1, .pending_nalus = 32};
-=======
   // All NALUs but the last 'I', 'P' and SEI are validated as OK, hence three pending NALUs.
   signed_video_accumulated_validation_t final_validation = {
       SV_AUTH_RESULT_OK, false, 24, 21, 3, SV_PUBKEY_VALIDATION_NOT_FEASIBLE};
-  // The late arrival SEIs will introduce one pending NALU per GOP (the P frame right before the
-  // SEI) except the last GOP, where the SEI is NOT late.  5 GOPs * 2 pending NALUs/GOP = 10
-  // pending NALUs
-  struct validation_stats expected = {
-      .valid_gops = 5, .pending_nalus = 10, .final_validation = &final_validation};
->>>>>>> be5b0f05
+  struct validation_stats expected = {.valid_gops = 5,
+      .unsigned_gops = 1,
+      .pending_nalus = 10,
+      .final_validation = &final_validation};
   if (settings[_i].recurrence_offset == SV_RECURRENCE_OFFSET_THREE) {
     // IPPPPIGPPPIPG*PPIPGPPIPGG
     //
@@ -1216,31 +1190,18 @@
   remove_item_then_check_and_free(list, 6, "G");
   nalu_list_check_str(list, "GIPPPIPPPIPGPPGIPPGI");
 
-<<<<<<< HEAD
   // GI                   ->   (valid) -> .P           1 pending
   //  IPPPIPPPIPG         -> (invalid) -> NNNNN...PP.  2 pending (two GOPs in one validation)
   //          IPGPPGI     ->   (valid) -> ......P      1 pending
   //                IPPGI ->   (valid) -> ....P        1 pending
   //                                             5 pending
-  struct validation_stats expected = {.valid_gops = 3, .invalid_gops = 1, .pending_nalus = 5};
-=======
   // All NALUs but the last 'I' are validated. Since a SEI is lost the authenticity is NOT OK.
   signed_video_accumulated_validation_t final_validation = {
       SV_AUTH_RESULT_NOT_OK, false, 20, 19, 1, SV_PUBKEY_VALIDATION_NOT_FEASIBLE};
-  // We will get 10 pending nalus:
-  //
-  // GI           valid & 1 pending
-  // IPPPIPPPI  invalid & 5 pending (last IPPPI) since they will be validated next time
-  // IPPPIPG    invalid & 2 pending (last IP) since it will be validated next time, due
-  //                to late SEI. Invalid since the linked I-frame was not possible to
-  //                verify the first time
-  // IP(G)PPGI    valid & 1 pending
-  // IPPGI        valid & 1 pending
   struct validation_stats expected = {.valid_gops = 3,
-      .invalid_gops = 2,
-      .pending_nalus = 10,
+      .invalid_gops = 1,
+      .pending_nalus = 5,
       .final_validation = &final_validation};
->>>>>>> be5b0f05
   if (settings[_i].recurrence_offset == SV_RECURRENCE_OFFSET_THREE) {
     if (settings[_i].recurrence == SV_RECURRENCE_EIGHT) {
       // GIPPPIPPPIPG*PPGIPPGI
@@ -1304,25 +1265,16 @@
   nalu_list_append_item(list, sei, 12);
   nalu_list_check_str(list, "IPGPPIPGPPIPG");
 
-<<<<<<< HEAD
   // IPG            -> (signature) -> PPU
   // IPGPPIPG*      ->     (valid) -> ..U..PP.
   //      IPG*PPIPG ->     (valid) -> .....PP.
-  struct validation_stats expected = {.valid_gops = 2, .pending_nalus = 6, .has_signature = 1};
-=======
   // All NALUs but the last three NALUs are validated.
   signed_video_accumulated_validation_t final_validation = {
       SV_AUTH_RESULT_OK, false, 13, 10, 3, SV_PUBKEY_VALIDATION_NOT_FEASIBLE};
-  // We will get 6 pending nalus:
-  //
-  // IPG         has_signature & 2 pending (IP)
-  // IP(G)PPIPG  valid & 2 pending (last IP) since they will be validated next time
-  // IP(G)PPIPG  valid & 2 pending (last IP)
   struct validation_stats expected = {.valid_gops = 2,
       .pending_nalus = 6,
       .has_signature = 1,
       .final_validation = &final_validation};
->>>>>>> be5b0f05
   if (settings[_i].recurrence_offset == SV_RECURRENCE_OFFSET_THREE) {
     // The two pending NALUs of the first validation will not be noticed.
     // IPGPPIPG*PPIPG
@@ -1362,7 +1314,6 @@
   // We have NALUs from 5 GOPs present and each GOP will produce one pending NALU. The lost NALUs
   // (IPPP) will be detected, but for SV_AUTHENTICITY_LEVEL_FRAME we will measure one extra missing
   // NALU. This is a descrepancy in the way we count NALUs by excluding SEIs.
-<<<<<<< HEAD
   //
   // GIPPPGGIPPPGIPPGI
   //
@@ -1371,16 +1322,11 @@
   //       GI          -> (invalid) -> MMMMNP (4 missed)
   //        IPPPGI     -> (invalid) -> N....P
   //             IPPGI ->   (valid) -> ....P
-  struct validation_stats expected = {
-      .valid_gops = 2, .invalid_gops = 3, .missed_nalus = 4, .pending_nalus = 5};
-=======
-  // TODO: Fix the measured difference in missed_nalus.
   struct validation_stats expected = {.valid_gops = 2,
       .invalid_gops = 3,
       .missed_nalus = 4,
       .pending_nalus = 5,
       .final_validation = &final_validation};
->>>>>>> be5b0f05
   if (settings[_i].auth_level == SV_AUTHENTICITY_LEVEL_FRAME) {
     // GIPPPGGIPPPGIPPGI
     //
@@ -1853,7 +1799,6 @@
   // Create a new session and validate the authenticity of the file.
   signed_video_t *sv = signed_video_create(settings[_i].codec);
   ck_assert(sv);
-<<<<<<< HEAD
   // VGIPPGIPPGIPPGIPP
   //
   // VGI             -> (signature) -> _UP
@@ -1862,18 +1807,13 @@
   //           IPPGI ->     (valid) -> ....P
   //
   // One pending NALU per GOP.
-  struct validation_stats expected = {.valid_gops = 3, .pending_nalus = 4, .has_signature = 1};
-=======
-
   // Final validation is OK and all received NALUs, but the last three, are validated.
   signed_video_accumulated_validation_t final_validation = {
       SV_AUTH_RESULT_OK, false, 13, 10, 3, SV_PUBKEY_VALIDATION_NOT_FEASIBLE};
-  // One pending NALU per GOP.
-  struct validation_stats expected = {.valid_gops = 2,
-      .pending_nalus = 3,
+  struct validation_stats expected = {.valid_gops = 3,
+      .pending_nalus = 4,
       .has_signature = 1,
       .final_validation = &final_validation};
->>>>>>> be5b0f05
   if (settings[_i].recurrence == SV_RECURRENCE_EIGHT) {
     if (settings[_i].recurrence_offset == SV_RECURRENCE_OFFSET_ZERO) {
       // VGIPPGIPPG*IPPGIPP
@@ -1918,7 +1858,6 @@
   // Create a new session and validate the authenticity of the file.
   signed_video_t *sv = signed_video_create(settings[_i].codec);
   ck_assert(sv);
-<<<<<<< HEAD
   // VGIPPGIPPGIPPGIPPGI
   //
   // VGI                 -> (signature) -> _UP
@@ -1929,17 +1868,13 @@
   //
   // One pending NALU per GOP.
   struct validation_stats expected = {.valid_gops = 4, .pending_nalus = 5, .has_signature = 1};
-=======
-
   // Final validation is OK and all received NALUs, but the last one, are validated.
   signed_video_accumulated_validation_t final_validation = {
       SV_AUTH_RESULT_OK, false, 15, 14, 1, SV_PUBKEY_VALIDATION_NOT_FEASIBLE};
-  // One pending NALU per GOP.
-  struct validation_stats expected = {.valid_gops = 3,
-      .pending_nalus = 4,
+  struct validation_stats expected = {.valid_gops = 4,
+      .pending_nalus = 5,
       .has_signature = 1,
       .final_validation = &final_validation};
->>>>>>> be5b0f05
   if (settings[_i].recurrence_offset == SV_RECURRENCE_OFFSET_ZERO) {
     if (settings[_i].recurrence == SV_RECURRENCE_EIGHT) {
       // VGIPPGIPPG*IPPGIPPGI
@@ -2000,20 +1935,12 @@
   // IPPIPPIPPI    -> (PPPPPPPPPP)
   // IPPIPPIPPIPPI -> (PPPPPPPPPPPPP)
   //
-<<<<<<< HEAD
   // pending_nalus = 4 + 7 + 10 + 13 = 34
-
   const struct validation_stats expected = {
-      .unsigned_gops = 4, .pending_nalus = 34, .has_no_timestamp = true};
-  validate_nalu_list(NULL, list, expected);
-=======
-  // pending_nalus = 4 * 4 = 16
-  const struct validation_stats expected = {
-    .unsigned_gops = 4, .pending_nalus = 16, .has_no_timestamp = true,
+    .unsigned_gops = 4, .pending_nalus = 34, .has_no_timestamp = true,
     .final_validation = &final_validation};
 
-validate_nalu_list(NULL, list, expected);
->>>>>>> be5b0f05
+  validate_nalu_list(NULL, list, expected);
 
   nalu_list_free(list);
 }
@@ -2038,20 +1965,12 @@
   // IiPpPpIiPpPpIiPpPpI       -> (PPPPPPPPPPPPPPPPPPP)
   // IiPpPpIiPpPpIiPpPpIiPpPpI -> (PPPPPPPPPPPPPPPPPPPPPPPPP)
   //
-<<<<<<< HEAD
   // pending_nalus = 7 + 13 + 19 + 25 = 64
-
   const struct validation_stats expected = {
-      .unsigned_gops = 4, .pending_nalus = 64, .has_no_timestamp = true};
-  validate_nalu_list(NULL, list, expected);
-=======
-  // pending_nalus = 4 * 7 = 28
-  const struct validation_stats expected = {
-      .unsigned_gops = 4, .pending_nalus = 28, .has_no_timestamp = true,
+      .unsigned_gops = 4, .pending_nalus = 64, .has_no_timestamp = true,
       .final_validation = &final_validation};
 
-validate_nalu_list(NULL, list, expected);
->>>>>>> be5b0f05
+  validate_nalu_list(NULL, list, expected);
 
   nalu_list_free(list);
 }
