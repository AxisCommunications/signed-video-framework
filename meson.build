--- conflicted
+++ resolved
@@ -9,18 +9,12 @@
 
 check_dep = dependency('check', required : false)
 
-<<<<<<< HEAD
-if get_option('test-settings')
-  if not check_dep.found()
-    message('libcheck is not installed')
-  endif
-  # Set MAX_GOP_LENGTH to 10 in tests to avoid long streams
-  add_global_arguments('-DMAX_GOP_LENGTH=10', language : 'c')
+if check_dep.found()
   # Option for code related to unit tests
+  # Can't be used to change defines/settings in the lib
   add_global_arguments('-DSV_UNIT_TEST', language : 'c')
 endif
-=======
->>>>>>> 5d39e1f5
+
 if get_option('debugprints')
   add_global_arguments('-DSIGNED_VIDEO_DEBUG', language : 'c')
 endif
