project('signed-video-framework', 'c',
  version : '1.0.3',
  meson_version : '>= 0.47.0',
  default_options : [ 'warning_level=2',
                      'werror=true',
                      'buildtype=debugoptimized' ])

cc = meson.get_compiler('c')

check_dep = dependency('check', required : false)

<<<<<<< HEAD
signing_plugin = get_option('signingplugin')
=======
if check_dep.found()
  # Option for code related to unit tests
  # Compile flag should not be used to change defines and settings in the lib
  add_global_arguments('-DSV_UNIT_TEST', language : 'c')
endif

>>>>>>> 98c67371
if get_option('debugprints')
  add_global_arguments('-DSIGNED_VIDEO_DEBUG', language : 'c')
endif

cdata = configuration_data()
cdata.set_quoted('VERSION', meson.project_version())
configure_file(output : 'signed-video-framework.pc', configuration : cdata)

configinc = include_directories('.')

subdir('lib')
subdir('tests')<|MERGE_RESOLUTION|>--- conflicted
+++ resolved
@@ -9,19 +9,17 @@
 
 check_dep = dependency('check', required : false)
 
-<<<<<<< HEAD
-signing_plugin = get_option('signingplugin')
-=======
 if check_dep.found()
   # Option for code related to unit tests
   # Compile flag should not be used to change defines and settings in the lib
   add_global_arguments('-DSV_UNIT_TEST', language : 'c')
 endif
 
->>>>>>> 98c67371
 if get_option('debugprints')
   add_global_arguments('-DSIGNED_VIDEO_DEBUG', language : 'c')
 endif
+
+signing_plugin = get_option('signingplugin')
 
 cdata = configuration_data()
 cdata.set_quoted('VERSION', meson.project_version())
