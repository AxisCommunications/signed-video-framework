/**
 * MIT License
 *
 * Copyright (c) 2021 Axis Communications AB
 *
 * Permission is hereby granted, free of charge, to any person obtaining a copy of this software and
 * associated documentation files (the "Software"), to deal in the Software without restriction,
 * including without limitation the rights to use, copy, modify, merge, publish, distribute,
 * sublicense, and/or sell copies of the Software, and to permit persons to whom the Software is
 * furnished to do so, subject to the following conditions:
 *
 * The above copyright notice and this permission notice (including the next paragraph) shall be
 * included in all copies or substantial portions of the Software.
 *
 * THE SOFTWARE IS PROVIDED "AS IS", WITHOUT WARRANTY OF ANY KIND, EXPRESS OR IMPLIED, INCLUDING BUT
 * NOT LIMITED TO THE WARRANTIES OF MERCHANTABILITY, FITNESS FOR A PARTICULAR PURPOSE AND
 * NONINFRINGEMENT. IN NO EVENT SHALL THE AUTHORS OR COPYRIGHT HOLDERS BE LIABLE FOR ANY CLAIM,
 * DAMAGES OR OTHER LIABILITY, WHETHER IN AN ACTION OF CONTRACT, TORT OR OTHERWISE, ARISING FROM,
 * OUT OF OR IN CONNECTION WITH THE SOFTWARE OR THE USE OR OTHER DEALINGS IN THE SOFTWARE.
 */
#ifndef __SIGNED_VIDEO_INTERNAL_H__
#define __SIGNED_VIDEO_INTERNAL_H__

#include <stdbool.h>  // bool
#include <stdint.h>  // uint8_t
#include <string.h>  // size_t

#include "includes/signed_video_auth.h"  // signed_video_product_info_t
#include "includes/signed_video_common.h"  // signed_video_t
#include "includes/signed_video_openssl.h"  // pem_pkey_t, sign_or_verify_data_t
#include "includes/signed_video_sign.h"  // SignedVideoAuthenticityLevel
#include "legacy_validation.h"  // legacy_sv_t
#include "signed_video_defines.h"  // svrc_t, sv_tlv_tag_t

typedef struct _gop_info_t gop_info_t;
typedef struct _validation_flags_t validation_flags_t;
typedef struct _gop_state_t gop_state_t;
typedef struct _sei_data_t sei_data_t;

// Forward declare h26x_nalu_list_t here for signed_video_t.
typedef struct _h26x_nalu_list_t h26x_nalu_list_t;
typedef struct _h26x_nalu_t h26x_nalu_t;

#if defined(_WIN32) || defined(_WIN64)
#define ATTR_UNUSED
#else
#define ATTR_UNUSED __attribute__((unused))
#endif
// Currently the largest supported hash is SHA-512.
#define MAX_HASH_SIZE (512 / 8)
// Size of the default hash (SHA-256).
#define DEFAULT_HASH_SIZE (256 / 8)

#define SV_VERSION_BYTES 3
#define SIGNED_VIDEO_VERSION "v1.1.29"
#define SV_VERSION_MAX_STRLEN 13  // Longest possible string

#define DEFAULT_AUTHENTICITY_LEVEL SV_AUTHENTICITY_LEVEL_FRAME

#define DEFAULT_MAX_GOP_LENGTH 300
#define RECURRENCE_ALWAYS 1

/* Compile time defined, otherwise set default value */
#ifndef MAX_GOP_LENGTH
#define MAX_GOP_LENGTH DEFAULT_MAX_GOP_LENGTH
#endif

#define UUID_LEN 16
#define MAX_SEI_DATA_BUFFER 60  // Maximum number of ongoing and completed SEIs to hold
// until the user fetch them
#define LAST_TWO_BYTES_INIT_VALUE 0x0101  // Anything but 0x00 are proper init values
#define STOP_BYTE_VALUE 0x80

#ifndef ARRAY_SIZE
#define ARRAY_SIZE(x) (sizeof(x) / sizeof((x)[0]))
#endif

#define HASH_LIST_SIZE (MAX_HASH_SIZE * MAX_GOP_LENGTH)

struct _validation_flags_t {
  bool has_auth_result;  // Indicates that an authenticity result is available for the user.
  bool is_first_validation;  // Indicates if this is the first validation. If so, a failing
  // validation result is not necessarily true, since the framework may be out of sync, e.g., after
  // exporting to a file.
  bool reset_first_validation;  // Indicates if this a second attempt of a first validation
  // should be performed. Hence, flag a reset.
  bool signing_present;  // Indicates if Signed Video is present or not. It is only possible to move
  // from false to true unless a reset is performed.
  bool is_first_sei;  // Indicates that this is the first received SEI.
  bool hash_algo_known;  // Information on what hash algorithm to use has been received.
};

struct _gop_state_t {
  bool has_sei;  // The GOP includes a SEI.
  bool has_lost_sei;  // Has detected a lost SEI since last validation.
  bool no_gop_end_before_sei;  // No GOP end (I-frame) has been found before the SEI.
  bool gop_transition_is_lost;  // The transition between GOPs has been lost.
  // This can be detected if a lost SEI is detected, and at the same time waiting for an I NALU. An
  // example when this happens is if an entire AU is lost including both the SEI and the I NALU.
  bool validate_after_next_nalu;  // State to inform the algorithm to perform validation up the next
  // hashable NALU.
};

// Buffer of |last_two_bytes| and pointers to |sei| memory and current |write_position|.
// Writing of the SEI is split in time and it is therefore necessary to pick up the value
// of |last_two_bytes| when we continue writing with emulation prevention turned on. As
// soon as a SEI is completed, the |completed_sei_size| is filled in.
struct _sei_data_t {
  uint8_t *sei;  // Pointer to the allocated SEI data
  uint8_t *write_position;
  uint16_t last_two_bytes;
  size_t completed_sei_size;  // The final SEI size, set when it is completed
};

typedef struct {
  uint8_t linked_hash[MAX_HASH_SIZE];
  uint8_t stored_hash[MAX_HASH_SIZE];
} linked_hash_t;

struct _signed_video_t {
  // Members common to both signing and validation
  int code_version[SV_VERSION_BYTES];
  SignedVideoCodec codec;  // Codec used in this session.
  signed_video_product_info_t *product_info;

  // For cryptographic functions, like OpenSSL
  void *crypto_handle;
  pem_pkey_t pem_public_key;  // Public key in PEM form for writing/reading to/from SEIs
  gop_info_t *gop_info;

  // Handle for vendor specific data. Only works with one vendor.
  void *vendor_handle;

  // Arbitrary data
  uint8_t *arbitrary_data;  // Enables the user to transmit user specific data and is automatically
  // sent through the ARBITRARY_DATA_TAG.
  size_t arbitrary_data_size;  // Size of |arbitrary_data|.

  // Members only used for signing

  // Configuration members
  SignedVideoAuthenticityLevel authenticity_level;
  size_t max_sei_payload_size;  // Default 0 = unlimited
  unsigned recurrence;

  // Flags
  bool add_public_key_to_sei;
  bool sei_epb;  // Flag that tells whether to generate SEI frames w/wo emulation prevention bytes
  bool is_golden_sei;  // Flag that tells if a SEI is a golden SEI
  bool using_golden_sei;  // Flag that tells if golden SEI prinsiple is used
  bool signing_started;
<<<<<<< HEAD
  // TODO: Once the transition to linking to previous GOP is complete, the following flag will be
  // unnecessary.
  bool linked_hash_on;  // Flag that tells if signed video uses linked hash.
=======
  bool gop_hash_off;  // Flag indicating if the GENERAL TAG doesn't include GOP hash.
  // TODO: |gop_hash_off| will be deprecated when the feature is fully integrated.
>>>>>>> bc91b893

  // For signing plugin
  void *plugin_handle;
  sign_or_verify_data_t *sign_data;  // Pointer to all necessary information to sign in a plugin.

  // Vendor encoders for signing. Only works with one vendor.
  const sv_tlv_tag_t *vendor_encoders;
  size_t num_vendor_encoders;

  // Frame counter and flag to handle recurrence
  bool has_recurrent_data;
  int frame_count;

  h26x_nalu_t *last_nalu;  // Track last parsed h26x_nalu_t to pass on to next part

  linked_hash_t received_linked_hash;  // Stores linked hash data for liked hash method.
  // Members associated with SEI writing
  uint16_t last_two_bytes;
  sei_data_t sei_data_buffer[MAX_SEI_DATA_BUFFER];
  int sei_data_buffer_idx;
  int num_of_completed_seis;

  // Members only used for validation
  // TODO: Collect everything needed by the authentication part only in one struct/object, which
  // then is not needed to be created on the signing side, saving some memory.

  // Status and authentication
  // Linked list to track the validation status of each added NALU. Items are appended to the list
  // when added, that is, in signed_video_add_nalu_and_authenticate(). Items are removed when
  // reported through the authenticity_report.
  h26x_nalu_list_t *nalu_list;
  bool authentication_started;
  uint8_t received_gop_hash[MAX_HASH_SIZE];  // Received hash list after decoding SEI data while
  // authenticating. |received_gop_hash| will be compared against |computed_gop_hash|.

  validation_flags_t validation_flags;
  gop_state_t gop_state;
  bool has_public_key;  // State to indicate if public key is received/added
  // For signature verification
  sign_or_verify_data_t *verify_data;  // All necessary information to verify a signature.

  // Shortcuts to authenticity information.
  // If no authenticity report has been set by the user the memory is allocated and used locally.
  // Otherwise, these members point to the corresponding members in |authenticity| below.
  signed_video_latest_validation_t *latest_validation;
  signed_video_accumulated_validation_t *accumulated_validation;

  signed_video_authenticity_t *authenticity;  // Pointer to the authenticity report of which results
  // will be written.

  // Legacy validation
  legacy_sv_t *legacy_sv;
};

typedef enum { GOP_HASH = 0, DOCUMENT_HASH = 1, NUM_HASH_TYPES } hash_type_t;

/**
 * Information related to the GOP signature.
 * The |gop_hash| is a recursive hash. It is the hash of the memory [gop_hash, latest hash] and then
 * replaces the gop_hash location. This is used for signing, as it incorporates all information of
 * the nalus that has been added.
 */
struct _gop_info_t {
  uint8_t hash_buddies[2 * MAX_HASH_SIZE];  // Memory for two hashes organized as
  // [reference_hash, nalu_hash].
  bool has_reference_hash;  // Flags if the reference hash in |hash_buddies| is valid.
  uint8_t hashes[2 * MAX_HASH_SIZE];  // Memory for storing, in order, the gop_hash and
  // 'latest hash'.
  uint8_t *gop_hash;  // Pointing to the memory slot of the gop_hash in |hashes|.
  uint8_t hash_list[HASH_LIST_SIZE];  // Pointer to the list of hashes used for
  // SV_AUTHENTICITY_LEVEL_FRAME.
  size_t hash_list_size;  // The allowed size of the |hash_list|. This can be less than allocated.
  int list_idx;  // Pointing to next available slot in the |hash_list|. If something has gone wrong,
  // like exceeding available memory, |list_idx| = -1.
  uint8_t gop_hash_init;  // The initialization value for the |gop_hash|.
  uint8_t *nalu_hash;  // Pointing to the memory slot of the NALU hash in |hashes|.
  uint8_t document_hash[MAX_HASH_SIZE];  // Memory for storing the document hash to be signed
  // when SV_AUTHENTICITY_LEVEL_FRAME.
  uint8_t computed_gop_hash[MAX_HASH_SIZE];  // Hash of NALU hashes in GOP.
  uint8_t tmp_hash[MAX_HASH_SIZE];  // Memory for storing a temporary hash needed when a NALU is
  // split in parts.
  linked_hash_t linked_hash_data;  // Stores linked hash data for liked hash method.

  uint8_t *tmp_hash_ptr;
  uint8_t encoding_status;  // Stores potential errors when encoding, to transmit to the client
  // (authentication part).
  uint16_t num_sent_nalus;  // The number of NALUs used to generate the gop_hash on the signing
  // side.
  uint16_t num_nalus_in_gop_hash;  // Counted number of NALUs in the currently recursively updated
  // |gop_hash|.
  hash_type_t signature_hash_type;  // The type of hash signed, either gop_hash or document hash.
  uint32_t global_gop_counter;  // The index of the current GOP, incremented when encoded in the
  // TLV.
  bool global_gop_counter_is_synced;  // Turns true when a SEI corresponding to the segment is
  // detected.
  int verified_signature_hash;  // Status of last hash-signature-pair verification. Has 1 for
  // success, 0 for fail, and -1 for error.
  bool has_timestamp;  // True if timestamp exists and has not yet been written to SEI.
  int64_t timestamp;  // Unix epoch UTC timestamp of the first nalu in GOP

  uint8_t nalu_hash_list[HASH_LIST_SIZE];  // TODO: This member of the GOP info struct is temporary
  // and will be deprecated. For linking GOP hash feature, only |hash_list| will be used.
  int nalu_list_idx;  // Pointing to next available slot in the |nalu_hash_list|.
};

void
bytes_to_version_str(const int *arr, char *str);

svrc_t
struct_member_memory_allocated_and_copy(void **member_ptr,
    uint8_t *member_size_ptr,
    const void *new_data_ptr,
    const uint8_t new_size);

/* Sets the allowed size of |hash_list|.
 * Note that this can be different from what is allocated. */
svrc_t
set_hash_list_size(gop_info_t *gop_info, size_t hash_list_size);

/* Resets the gop_hash. */
svrc_t
reset_gop_hash(signed_video_t *signed_video);

void
product_info_free_members(signed_video_product_info_t *product_info);

/* Defined in signed_video_h26x_sign.c */
void
free_and_reset_nalu_to_prepend_list(signed_video_t *signed_video);

/* Frees all allocated memory of payload pointers in the SEI data buffer. */
void
free_sei_data_buffer(sei_data_t sei_data_buffer[]);

#endif  // __SIGNED_VIDEO_INTERNAL_H__<|MERGE_RESOLUTION|>--- conflicted
+++ resolved
@@ -149,14 +149,11 @@
   bool is_golden_sei;  // Flag that tells if a SEI is a golden SEI
   bool using_golden_sei;  // Flag that tells if golden SEI prinsiple is used
   bool signing_started;
-<<<<<<< HEAD
   // TODO: Once the transition to linking to previous GOP is complete, the following flag will be
   // unnecessary.
   bool linked_hash_on;  // Flag that tells if signed video uses linked hash.
-=======
   bool gop_hash_off;  // Flag indicating if the GENERAL TAG doesn't include GOP hash.
   // TODO: |gop_hash_off| will be deprecated when the feature is fully integrated.
->>>>>>> bc91b893
 
   // For signing plugin
   void *plugin_handle;
