--- conflicted
+++ resolved
@@ -293,14 +293,11 @@
 
     // Add reserved byte(s).
     // The bit stream is illustrated below.
-    // reserved_byte = |epb|golden sei|linked hash|0|0|0|0|0|
+    // reserved_byte = |epb|golden sei|linked hash|gop hash|0|0|0|0|
     uint8_t reserved_byte = self->sei_epb << 7;
     reserved_byte |= self->is_golden_sei << 6;
-<<<<<<< HEAD
     reserved_byte |= self->linked_hash_on << 5;
-=======
     reserved_byte |= !self->gop_hash_off << 4;
->>>>>>> bc91b893
     *payload_ptr++ = reserved_byte;
 
     size_t written_size = 0;
@@ -541,6 +538,9 @@
         uint8_t *payload = NULL;
         uint8_t *payload_signature_ptr = NULL;
 
+        // Hash the |hash_list| before write the computed GOP hash to TLV.
+        SV_THROW(compute_partial_gop_hash(self));
+
         SV_THROW(generate_sei_nalu(self, &payload, &payload_signature_ptr));
         // Add |payload| to buffer. Will be picked up again when the signature has been generated.
         add_payload_to_buffer(self, payload, payload_signature_ptr);
@@ -548,22 +548,6 @@
         // adding it to the SEI NALU. It is now time to start a new GOP, meaning the first NALU
         // of the GOP has to be hashed and added.
       }
-<<<<<<< HEAD
-=======
-
-      uint8_t *payload = NULL;
-      uint8_t *payload_signature_ptr = NULL;
-
-      // Hash the |hash_list| before write the computed GOP hash to TLV.
-      SV_THROW(compute_partial_gop_hash(self));
-
-      SV_THROW(generate_sei_nalu(self, &payload, &payload_signature_ptr));
-      // Add |payload| to buffer. Will be picked up again when the signature has been generated.
-      add_payload_to_buffer(self, payload, payload_signature_ptr);
-      // Now we are done with the previous GOP. The gop_hash was reset right after signing and
-      // adding it to the SEI NALU. Now it is time to start a new GOP, that is, hash and add this
-      // first NALU of the GOP.
->>>>>>> bc91b893
       SV_THROW(hash_and_add(self, &nalu));
     } else {
       SV_THROW(hash_and_add(self, &nalu));
@@ -583,6 +567,9 @@
         uint8_t *payload = NULL;
         uint8_t *payload_signature_ptr = NULL;
 
+        // Hash the |hash_list| before write the computed GOP hash to TLV.
+        SV_THROW(compute_partial_gop_hash(self));
+
         SV_THROW(generate_sei_nalu(self, &payload, &payload_signature_ptr));
         // Add |payload| to buffer. Will be picked up again when the signature has been generated.
         add_payload_to_buffer(self, payload, payload_signature_ptr);
@@ -592,17 +579,6 @@
         SV_THROW(hash_and_add(self, &nalu));
       }
     }
-<<<<<<< HEAD
-    // Only add a SEI if the current NALU is the primary picture NALU and of course if signing is
-    // completed.
-    if ((nalu.nalu_type == NALU_TYPE_I || nalu.nalu_type == NALU_TYPE_P) && nalu.is_primary_slice &&
-        sign_data->signature) {
-      SignedVideoReturnCode signature_error = SV_UNKNOWN_FAILURE;
-      while (sv_signing_plugin_get_signature(self->plugin_handle, sign_data->signature,
-          sign_data->max_signature_size, &sign_data->signature_size, &signature_error)) {
-        SV_THROW(signature_error);
-=======
-
   SV_CATCH()
   SV_DONE(status)
 
@@ -627,7 +603,6 @@
     while (sv_signing_plugin_get_signature(self->plugin_handle, sign_data->signature,
         sign_data->max_signature_size, &sign_data->signature_size, &signature_error)) {
       SV_THROW(signature_error);
->>>>>>> bc91b893
 #ifdef SIGNED_VIDEO_DEBUG
       // TODO: This might not work for blocked signatures, that is if the hash in
       // |sign_data| does not correspond to the copied |signature|.
