/**
 * MIT License
 *
 * Copyright (c) 2021 Axis Communications AB
 *
 * Permission is hereby granted, free of charge, to any person obtaining a copy of this software and
 * associated documentation files (the "Software"), to deal in the Software without restriction,
 * including without limitation the rights to use, copy, modify, merge, publish, distribute,
 * sublicense, and/or sell copies of the Software, and to permit persons to whom the Software is
 * furnished to do so, subject to the following conditions:
 *
 * The above copyright notice and this permission notice (including the next paragraph) shall be
 * included in all copies or substantial portions of the Software.
 *
 * THE SOFTWARE IS PROVIDED "AS IS", WITHOUT WARRANTY OF ANY KIND, EXPRESS OR IMPLIED, INCLUDING BUT
 * NOT LIMITED TO THE WARRANTIES OF MERCHANTABILITY, FITNESS FOR A PARTICULAR PURPOSE AND
 * NONINFRINGEMENT. IN NO EVENT SHALL THE AUTHORS OR COPYRIGHT HOLDERS BE LIABLE FOR ANY CLAIM,
 * DAMAGES OR OTHER LIABILITY, WHETHER IN AN ACTION OF CONTRACT, TORT OR OTHERWISE, ARISING FROM,
 * OUT OF OR IN CONNECTION WITH THE SOFTWARE OR THE USE OR OTHER DEALINGS IN THE SOFTWARE.
 */
#ifndef __SV_CODEC_INTERNAL__
#define __SV_CODEC_INTERNAL__

#include <stdbool.h>  // bool

#include "sv_defines.h"  // svrc_t
#include "sv_internal.h"  // MAX_HASH_SIZE, validation_flags_t

#define METADATA_TYPE_USER_PRIVATE 25

<<<<<<< HEAD
/*
Common utility functions for parsing and extracting metadata from H264, H265, and AV1 bitstream
units. Used for authentication and signing.*/
/* Returns the payload size for an H264 bitstream unit. */
=======
typedef struct _bu_list_item_t bu_list_item_t;

typedef enum {
  BU_TYPE_UNDEFINED = 0,
  BU_TYPE_SEI = 1,
  BU_TYPE_I = 2,
  BU_TYPE_P = 3,
  BU_TYPE_PS = 4,  // Parameter Set: PPS/SPS/VPS and similar for AV1
  BU_TYPE_AUD = 5,
  BU_TYPE_OTHER = 6,
} SignedVideoFrameType;

typedef enum {
  UUID_TYPE_UNDEFINED = 0,
  UUID_TYPE_SIGNED_VIDEO = 1,
} SignedVideoUUIDType;

/* Semicolon needed after, ex. DEBUG_LOG("my debug: %d", 42); */
#ifdef SIGNED_VIDEO_DEBUG
char *
bu_type_to_str(const bu_info_t *bu);
#endif

char
bu_type_to_char(const bu_info_t *bu);

/* SEI UUID types */
extern const uint8_t kUuidSignedVideo[UUID_LEN];

/**
 * A struct representing the stream of Bitstream Units (BUs), added to Signed Video for
 * validating authenticity. It is a linked list of bu_list_item_t and holds the first and
 * last items. The list is linear, that is, one parent and one child only.
 */
struct _bu_list_t {
  bu_list_item_t *first_item;  // Points to the first item in the linked list, that is,
  // the oldest BU added for validation.
  bu_list_item_t *last_item;  // Points to the last item in the linked list, that is, the
  // latest BU added for validation.
  int num_items;  // The number of items linked together in the list.
  int num_gops;  // The number of gops linked together in the list, that is, I-frames.
};

/**
 * A struct representing a Bitstream Unit (BU) in a stream. The stream being a linked
 * list. Each item holds the BU data as well as pointers to the previous and next items in
 * the list.
 */
struct _bu_list_item_t {
  bu_info_t *bu;  // The parsed BU information.
  char validation_status;  // The authentication status which can take on the following
  // characters:
  // 'P' : Pending validation. This is the initial value. The BU has been registered and
  //       waiting for validating the authenticity.
  // 'U' : The BU has an unknown authenticity. This occurs if the BU could not be parsed,
  //       or if the SEI is associated with BUs not part of the validating segment.
  // '_' : The BU is ignored and therefore not part of the signature. The BU has no impact
  //       on the video and can be considered authentic.
  // '.' : The BU has been validated authentic.
  // 'N' : The BU has been validated not authentic.
  // 'M' : The validation has detected one or more missing BUs at this position. Note that
  //       changing the order of BUs will detect a missing BU and an invalid BU.
  // 'E' : An error occurred and validation could not be performed. This should be treated
  //       as an invalid BU.
  uint8_t hash[MAX_HASH_SIZE];  // The hash of the BU is stored in this memory slot, if it
  // is hashable that is.
  size_t hash_size;
  // Flags
  bool taken_ownership_of_bu;  // Flag to indicate if the item has taken ownership of the
  // |bu| memory, hence need to free the memory if the item is released.

  bool has_been_decoded;  // Marks a SEI as decoded. Decoding it twice might overwrite
  // vital information.
  bool used_in_gop_hash;  // Marks the BU as being part of a computed |gop_hash|.

  bool used_for_linked_hash;

  // Members used when synchronizing the first usable SEI with the I-frame(s).
  bool in_validation;  // Marks the SEI that is currently up for use.
  char tmp_validation_status;  // Temporary status used before updating the final one.

  // Linked list
  bu_list_item_t *prev;  // Points to the previously added BU. Is NULL if this is the
  // first item.
  bu_list_item_t *next;  // Points to the next added BU. Is NULL if this is the last item.
};

/**
 * Information of a Bitstream Unit (BU), which is either NALU or OBU.
 * This struct stores all necessary information of the BU, such as, pointer to BU data,
 * BU data size, pointer to hashable data and size of the hashable data. Further, includes
 * information on BU type, uuid type (if any) and if the BU is valid for use/hashing.
 */
struct _bu_info_t {
  const uint8_t *bu_data;  // The actual BU data
  size_t bu_data_size;  // The total size of the BU data
  const uint8_t *hashable_data;  // The BU data for potential hashing
  size_t hashable_data_size;  // Size of the data to hash, excluding stop bit
  uint8_t *pending_bu_data;  // The BU data for potential hashing
  SignedVideoFrameType bu_type;  // Frame type: I, P, SPS, PPS, VPS or SEI
  SignedVideoUUIDType uuid_type;  // UUID type if a SEI
  int is_valid;  // Is a valid codec specific BU (1), invalid (0) or has errors (-1)
  bool is_hashable;  // Should be hashed
  const uint8_t *payload;  // Points to the payload (including UUID for SEIs)
  size_t payload_size;  // Parsed payload size
  uint8_t reserved_byte;  // First byte of SEI payload
  const uint8_t *tlv_start_in_bu_data;  // Points to beginning of the TLV data in the |bu_data|
  const uint8_t *tlv_data;  // Points to the TLV data after removing emulation prevention bytes
  size_t tlv_size;  // Total size of the |tlv_data|
  uint8_t *nalu_data_wo_epb;  // Temporary memory used if there are emulation prevention bytes
  uint32_t start_code;  // Start code or replaced by BU data size
  int emulation_prevention_bytes;  // Computed emulation prevention bytes
  bool is_primary_slice;  // The first slice in the BU or not
  bool is_first_bu_in_gop;  // True for the first slice of an I-frame
  bool is_sv_sei;  // True if this is a Signed Video generated SEI
  bool is_first_bu_part;  // True if the |bu_data| includes the first part
  bool is_last_bu_part;  // True if the |bu_data| includes the last part
  bool with_epb;  // Hashable data may include emulation prevention bytes
  bool is_golden_sei;
};

/* Internal APIs for validation_flags_t functions */

void
validation_flags_print(const validation_flags_t *validation_flags);

void
validation_flags_init(validation_flags_t *validation_flags);

/* Updates the |validation_flags| w.r.t. a |bu|. */
void
update_validation_flags(validation_flags_t *validation_flags, bu_info_t *bu);

/* Others */
void
update_num_bu_in_gop_hash(signed_video_t *signed_video, const bu_info_t *bu);

void
check_and_copy_hash_to_hash_list(signed_video_t *signed_video,
    const uint8_t *hash,
    size_t hash_size);

svrc_t
hash_and_add(signed_video_t *self, const bu_info_t *bu);

svrc_t
update_linked_hash(signed_video_t *self, uint8_t *hash, size_t hash_size);

svrc_t
hash_and_add_for_auth(signed_video_t *signed_video, bu_list_item_t *item);

bu_info_t
parse_bu_info(const uint8_t *bu_data,
    size_t bu_data_size,
    SignedVideoCodec codec,
    bool check_trailing_bytes,
    bool is_auth_side);

void
copy_bu_except_pointers(bu_info_t *dst_bu, const bu_info_t *src_bu);

void
update_hashable_data(bu_info_t *bu);

/* Common utility functions for parsing and extracting metadata from H.264, H.265, and AV1
   Bitstream Units. Used for authentication and signing. */

/* Returns the payload size for an H.26x Bitstream Unit. */
>>>>>>> 40ad037c
size_t
h26x_get_payload_size(const uint8_t *data, size_t *payload_size);

/* Parses the H.264 NAL unit header and determines the BU type. */
bool
parse_h264_nalu_header(bu_info_t *bu);

/* Parses the H.265 NAL unit header and determines the BU type. */
bool
parse_h265_nalu_header(bu_info_t *bu);

/* Returns the payload size for an AV1 bitstream unit. */
size_t
av1_get_payload_size(const uint8_t *data, size_t *payload_size);

/* Parses the AV1 OBU header and determines the BU type. */
bool
parse_av1_obu_header(bu_info_t *obu);

#endif  // __SV_CODEC_INTERNAL__<|MERGE_RESOLUTION|>--- conflicted
+++ resolved
@@ -28,181 +28,10 @@
 
 #define METADATA_TYPE_USER_PRIVATE 25
 
-<<<<<<< HEAD
 /*
 Common utility functions for parsing and extracting metadata from H264, H265, and AV1 bitstream
 units. Used for authentication and signing.*/
 /* Returns the payload size for an H264 bitstream unit. */
-=======
-typedef struct _bu_list_item_t bu_list_item_t;
-
-typedef enum {
-  BU_TYPE_UNDEFINED = 0,
-  BU_TYPE_SEI = 1,
-  BU_TYPE_I = 2,
-  BU_TYPE_P = 3,
-  BU_TYPE_PS = 4,  // Parameter Set: PPS/SPS/VPS and similar for AV1
-  BU_TYPE_AUD = 5,
-  BU_TYPE_OTHER = 6,
-} SignedVideoFrameType;
-
-typedef enum {
-  UUID_TYPE_UNDEFINED = 0,
-  UUID_TYPE_SIGNED_VIDEO = 1,
-} SignedVideoUUIDType;
-
-/* Semicolon needed after, ex. DEBUG_LOG("my debug: %d", 42); */
-#ifdef SIGNED_VIDEO_DEBUG
-char *
-bu_type_to_str(const bu_info_t *bu);
-#endif
-
-char
-bu_type_to_char(const bu_info_t *bu);
-
-/* SEI UUID types */
-extern const uint8_t kUuidSignedVideo[UUID_LEN];
-
-/**
- * A struct representing the stream of Bitstream Units (BUs), added to Signed Video for
- * validating authenticity. It is a linked list of bu_list_item_t and holds the first and
- * last items. The list is linear, that is, one parent and one child only.
- */
-struct _bu_list_t {
-  bu_list_item_t *first_item;  // Points to the first item in the linked list, that is,
-  // the oldest BU added for validation.
-  bu_list_item_t *last_item;  // Points to the last item in the linked list, that is, the
-  // latest BU added for validation.
-  int num_items;  // The number of items linked together in the list.
-  int num_gops;  // The number of gops linked together in the list, that is, I-frames.
-};
-
-/**
- * A struct representing a Bitstream Unit (BU) in a stream. The stream being a linked
- * list. Each item holds the BU data as well as pointers to the previous and next items in
- * the list.
- */
-struct _bu_list_item_t {
-  bu_info_t *bu;  // The parsed BU information.
-  char validation_status;  // The authentication status which can take on the following
-  // characters:
-  // 'P' : Pending validation. This is the initial value. The BU has been registered and
-  //       waiting for validating the authenticity.
-  // 'U' : The BU has an unknown authenticity. This occurs if the BU could not be parsed,
-  //       or if the SEI is associated with BUs not part of the validating segment.
-  // '_' : The BU is ignored and therefore not part of the signature. The BU has no impact
-  //       on the video and can be considered authentic.
-  // '.' : The BU has been validated authentic.
-  // 'N' : The BU has been validated not authentic.
-  // 'M' : The validation has detected one or more missing BUs at this position. Note that
-  //       changing the order of BUs will detect a missing BU and an invalid BU.
-  // 'E' : An error occurred and validation could not be performed. This should be treated
-  //       as an invalid BU.
-  uint8_t hash[MAX_HASH_SIZE];  // The hash of the BU is stored in this memory slot, if it
-  // is hashable that is.
-  size_t hash_size;
-  // Flags
-  bool taken_ownership_of_bu;  // Flag to indicate if the item has taken ownership of the
-  // |bu| memory, hence need to free the memory if the item is released.
-
-  bool has_been_decoded;  // Marks a SEI as decoded. Decoding it twice might overwrite
-  // vital information.
-  bool used_in_gop_hash;  // Marks the BU as being part of a computed |gop_hash|.
-
-  bool used_for_linked_hash;
-
-  // Members used when synchronizing the first usable SEI with the I-frame(s).
-  bool in_validation;  // Marks the SEI that is currently up for use.
-  char tmp_validation_status;  // Temporary status used before updating the final one.
-
-  // Linked list
-  bu_list_item_t *prev;  // Points to the previously added BU. Is NULL if this is the
-  // first item.
-  bu_list_item_t *next;  // Points to the next added BU. Is NULL if this is the last item.
-};
-
-/**
- * Information of a Bitstream Unit (BU), which is either NALU or OBU.
- * This struct stores all necessary information of the BU, such as, pointer to BU data,
- * BU data size, pointer to hashable data and size of the hashable data. Further, includes
- * information on BU type, uuid type (if any) and if the BU is valid for use/hashing.
- */
-struct _bu_info_t {
-  const uint8_t *bu_data;  // The actual BU data
-  size_t bu_data_size;  // The total size of the BU data
-  const uint8_t *hashable_data;  // The BU data for potential hashing
-  size_t hashable_data_size;  // Size of the data to hash, excluding stop bit
-  uint8_t *pending_bu_data;  // The BU data for potential hashing
-  SignedVideoFrameType bu_type;  // Frame type: I, P, SPS, PPS, VPS or SEI
-  SignedVideoUUIDType uuid_type;  // UUID type if a SEI
-  int is_valid;  // Is a valid codec specific BU (1), invalid (0) or has errors (-1)
-  bool is_hashable;  // Should be hashed
-  const uint8_t *payload;  // Points to the payload (including UUID for SEIs)
-  size_t payload_size;  // Parsed payload size
-  uint8_t reserved_byte;  // First byte of SEI payload
-  const uint8_t *tlv_start_in_bu_data;  // Points to beginning of the TLV data in the |bu_data|
-  const uint8_t *tlv_data;  // Points to the TLV data after removing emulation prevention bytes
-  size_t tlv_size;  // Total size of the |tlv_data|
-  uint8_t *nalu_data_wo_epb;  // Temporary memory used if there are emulation prevention bytes
-  uint32_t start_code;  // Start code or replaced by BU data size
-  int emulation_prevention_bytes;  // Computed emulation prevention bytes
-  bool is_primary_slice;  // The first slice in the BU or not
-  bool is_first_bu_in_gop;  // True for the first slice of an I-frame
-  bool is_sv_sei;  // True if this is a Signed Video generated SEI
-  bool is_first_bu_part;  // True if the |bu_data| includes the first part
-  bool is_last_bu_part;  // True if the |bu_data| includes the last part
-  bool with_epb;  // Hashable data may include emulation prevention bytes
-  bool is_golden_sei;
-};
-
-/* Internal APIs for validation_flags_t functions */
-
-void
-validation_flags_print(const validation_flags_t *validation_flags);
-
-void
-validation_flags_init(validation_flags_t *validation_flags);
-
-/* Updates the |validation_flags| w.r.t. a |bu|. */
-void
-update_validation_flags(validation_flags_t *validation_flags, bu_info_t *bu);
-
-/* Others */
-void
-update_num_bu_in_gop_hash(signed_video_t *signed_video, const bu_info_t *bu);
-
-void
-check_and_copy_hash_to_hash_list(signed_video_t *signed_video,
-    const uint8_t *hash,
-    size_t hash_size);
-
-svrc_t
-hash_and_add(signed_video_t *self, const bu_info_t *bu);
-
-svrc_t
-update_linked_hash(signed_video_t *self, uint8_t *hash, size_t hash_size);
-
-svrc_t
-hash_and_add_for_auth(signed_video_t *signed_video, bu_list_item_t *item);
-
-bu_info_t
-parse_bu_info(const uint8_t *bu_data,
-    size_t bu_data_size,
-    SignedVideoCodec codec,
-    bool check_trailing_bytes,
-    bool is_auth_side);
-
-void
-copy_bu_except_pointers(bu_info_t *dst_bu, const bu_info_t *src_bu);
-
-void
-update_hashable_data(bu_info_t *bu);
-
-/* Common utility functions for parsing and extracting metadata from H.264, H.265, and AV1
-   Bitstream Units. Used for authentication and signing. */
-
-/* Returns the payload size for an H.26x Bitstream Unit. */
->>>>>>> 40ad037c
 size_t
 h26x_get_payload_size(const uint8_t *data, size_t *payload_size);
 
