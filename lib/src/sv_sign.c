--- conflicted
+++ resolved
@@ -384,10 +384,7 @@
     }
 
     gop_info_t *gop_info = self->gop_info;
-<<<<<<< HEAD
-
-=======
->>>>>>> feca5986
+
     memcpy(sign_data->hash, gop_info->document_hash, hash_size);
 
     // Reset the |num_in_partial_gop| and |num_frames_in_partial_gop| since a new partial
