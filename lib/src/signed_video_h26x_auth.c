--- conflicted
+++ resolved
@@ -721,10 +721,6 @@
       memcpy(signature_info->hash, self->gop_info->gop_hash, HASH_DIGEST_SIZE);
     }
 
-<<<<<<< HEAD
-    SVI_THROW_IF_WITH_MSG(gop_state->signing_present && !self->has_public_key, SVI_NOT_SUPPORTED,
-        "No public key present");
-=======
     SVI_THROW_IF_WITH_MSG(
         gop_state->signing_present && !self->has_public_key, SVI_UNKNOWN, "No public key present");
 
@@ -757,7 +753,6 @@
     }
 #endif
 
->>>>>>> 39ce18aa
     // If we have received a SEI there is a signature to use for verification.
     if (self->gop_info_detected.has_gop_sei) {
       SVI_THROW(sv_rc_to_svi_rc(
