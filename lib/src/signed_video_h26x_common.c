/**
 * MIT License
 *
 * Copyright (c) 2021 Axis Communications AB
 *
 * Permission is hereby granted, free of charge, to any person obtaining a copy of this software and
 * associated documentation files (the "Software"), to deal in the Software without restriction,
 * including without limitation the rights to use, copy, modify, merge, publish, distribute,
 * sublicense, and/or sell copies of the Software, and to permit persons to whom the Software is
 * furnished to do so, subject to the following conditions:
 *
 * The above copyright notice and this permission notice (including the next paragraph) shall be
 * included in all copies or substantial portions of the Software.
 *
 * THE SOFTWARE IS PROVIDED "AS IS", WITHOUT WARRANTY OF ANY KIND, EXPRESS OR IMPLIED, INCLUDING BUT
 * NOT LIMITED TO THE WARRANTIES OF MERCHANTABILITY, FITNESS FOR A PARTICULAR PURPOSE AND
 * NONINFRINGEMENT. IN NO EVENT SHALL THE AUTHORS OR COPYRIGHT HOLDERS BE LIABLE FOR ANY CLAIM,
 * DAMAGES OR OTHER LIABILITY, WHETHER IN AN ACTION OF CONTRACT, TORT OR OTHERWISE, ARISING FROM,
 * OUT OF OR IN CONNECTION WITH THE SOFTWARE OR THE USE OR OTHER DEALINGS IN THE SOFTWARE.
 */
#include <assert.h>  // assert
#include <stdbool.h>  // bool
#include <stdint.h>  // uint8_t
#include <stdio.h>  // sscanf
#include <stdlib.h>  // free, calloc, malloc
#include <string.h>  // size_t

#ifdef SV_VENDOR_AXIS_COMMUNICATIONS
#include "axis-communications/sv_vendor_axis_communications_internal.h"
#endif
#include "includes/signed_video_common.h"
#include "includes/signed_video_interfaces.h"  // signature_info_t
#include "includes/signed_video_openssl.h"  // openssl_hash_data()
#include "signed_video_authenticity.h"  // latest_validation_init()
#include "signed_video_h26x_internal.h"  // h26x_nalu_list_item_t
#include "signed_video_h26x_nalu_list.h"  // h26x_nalu_list_create()
#include "signed_video_internal.h"  // gop_info_t, gop_state_t, HASH_DIGEST_SIZE
#include "signed_video_tlv.h"  // read_32bits()

#define USER_DATA_UNREGISTERED 5
#define H264_NALU_HEADER_LEN 1  // length of forbidden_zero_bit, nal_ref_idc and nal_unit_type
#define H265_NALU_HEADER_LEN 2  // length of nal_unit_header as per ISO/ITU spec
// The salt added to the recursive hash to get the final gop_hash
#define GOP_HASH_SALT 1

static bool
version_str_to_bytes(int *arr, const char *str);

static gop_info_t *
gop_info_create(void);
static void
gop_info_free(gop_info_t *gop_info);

static size_t
h264_get_payload_size(const uint8_t *data, size_t *payload_size);
static SignedVideoUUIDType
h264_get_uuid_sei_type(const uint8_t *uuid);
static void
remove_emp_bytes_from_sei_payload(h26x_nalu_t *nalu);

/* Hash wrapper functions */
typedef svi_rc (*hash_wrapper_t)(signed_video_t *, const h26x_nalu_t *, uint8_t *);
static hash_wrapper_t
get_hash_wrapper(signed_video_t *self, const h26x_nalu_t *nalu);
static svi_rc
simply_hash(signed_video_t *self, const h26x_nalu_t *nalu, uint8_t *nalu_hash);
static svi_rc
hash_and_copy_to_ref(signed_video_t *self, const h26x_nalu_t *nalu, uint8_t *nalu_hash);
static svi_rc
hash_with_reference(signed_video_t *self, const h26x_nalu_t *nalu, uint8_t *buddy_hash);

#ifdef SIGNED_VIDEO_DEBUG
char *
nalu_type_to_str(const h26x_nalu_t *nalu)
{
  switch (nalu->nalu_type) {
    case NALU_TYPE_SEI:
      return "SEI-nalu";
    case NALU_TYPE_I:
      return nalu->is_primary_slice == true ? "I-nalu" : "i-nalu";
    case NALU_TYPE_P:
      return nalu->is_primary_slice == true ? "P-nalu" : "p-nalu";
    case NALU_TYPE_PS:
      return "PPS/SPS/VPS";
    case NALU_TYPE_OTHER:
      return "valid other nalu";
    case NALU_TYPE_UNDEFINED:
    default:
      return "unknown nalu";
  }
}
#endif

/* Declared in signed_video_internal.h */
SignedVideoReturnCode
svi_rc_to_signed_video_rc(svi_rc status)
{
  switch (status) {
    case SVI_OK:
      return SV_OK;
    case SVI_MEMORY:
      return SV_MEMORY;
    case SVI_NOT_SUPPORTED:
      return SV_NOT_SUPPORTED;
    case SVI_INVALID_PARAMETER:
      return SV_INVALID_PARAMETER;
    case SVI_INCOMPATIBLE_VERSION:
      return SV_INCOMPATIBLE_VERSION;
    case SVI_DECODING_ERROR:
      return SV_AUTHENTICATION_ERROR;
    case SVI_EXTERNAL_FAILURE:
      return SV_EXTERNAL_ERROR;
    case SVI_FILE:
    case SVI_NULL_PTR:
    default:
      return SV_UNKNOWN_FAILURE;
  }
}

svi_rc
sv_rc_to_svi_rc(SignedVideoReturnCode status)
{
  switch (status) {
    case SV_OK:
      return SVI_OK;
    case SV_MEMORY:
      return SVI_MEMORY;
    case SV_NOT_SUPPORTED:
      return SVI_NOT_SUPPORTED;
    case SV_INVALID_PARAMETER:
      return SVI_INVALID_PARAMETER;
    case SV_INCOMPATIBLE_VERSION:
      return SVI_INCOMPATIBLE_VERSION;
    case SV_AUTHENTICATION_ERROR:
      return SVI_DECODING_ERROR;
    case SV_EXTERNAL_ERROR:
      return SVI_EXTERNAL_FAILURE;
    case SV_UNKNOWN_FAILURE:
    default:
      return SVI_UNKNOWN;
  }
}

// SEI UUID types
const uint8_t kUuidSignedVideo[UUID_LEN] = {
    0x53, 0x69, 0x67, 0x6e, 0x65, 0x64, 0x20, 0x56, 0x69, 0x64, 0x65, 0x6f, 0x2e, 0x2e, 0x2e, 0x30};

static signature_info_t *
signature_create()
{
  signature_info_t *self = (signature_info_t *)calloc(1, sizeof(signature_info_t));
  if (self) {
    self->hash = calloc(1, HASH_DIGEST_SIZE);
    if (!self->hash) {
      free(self);
      self = NULL;
    } else {
      self->hash_size = HASH_DIGEST_SIZE;
    }
  }
  return self;
}

static void
signature_free(signature_info_t *self)
{
  if (!self) return;

  free(self->private_key);
  free(self->public_key);
  free(self->hash);
  sv_interface_free(self->signature);
  free(self);
}

static signed_video_product_info_t *
product_info_create()
{
  return (signed_video_product_info_t *)calloc(1, sizeof(signed_video_product_info_t));
}

void
product_info_free_members(signed_video_product_info_t *product_info)
{
  if (product_info) {
    free(product_info->hardware_id);
    product_info->hardware_id = NULL;
    free(product_info->firmware_version);
    product_info->firmware_version = NULL;
    free(product_info->serial_number);
    product_info->serial_number = NULL;
    free(product_info->manufacturer);
    product_info->manufacturer = NULL;
    free(product_info->address);
    product_info->address = NULL;
  }
}

/* Reads the version string and puts the Major.Minor.Patch in the first, second and third element of
 * the array, respectively */
static bool
version_str_to_bytes(int *arr, const char *str)
{
  bool status = false;
  int ret = sscanf(str, "v%d.%d.%d", &arr[0], &arr[1], &arr[2]);
  if (ret == 3) status = true;  // All three elements read

  return status;
}

/* Puts Major, Minor and Patch from a version array to a version string */
void
bytes_to_version_str(const int *arr, char *str)
{
  if (!arr || !str) return;
  sprintf(str, "v%d.%d.%d", arr[0], arr[1], arr[2]);
}

static void
product_info_free(signed_video_product_info_t *product_info)
{
  if (product_info) {
    product_info_free_members(product_info);
    free(product_info);
  }
}

/**
 * @brief Helper function to create a gop_info_t struct
 *
 * Allocate gop_info struct and initialize
 */
static gop_info_t *
gop_info_create(void)
{
  gop_info_t *gop_info = (gop_info_t *)calloc(1, sizeof(gop_info_t));
  if (!gop_info) return NULL;

  gop_info->gop_hash_init = GOP_HASH_SALT;
  gop_info->global_gop_counter = 0;
  // Initialize |verified_signature_hash| as 'error', since we lack data.
  gop_info->verified_signature_hash = -1;

  // Set shortcut pointers to the gop_hash and NALU hash parts of the memory.
  gop_info->gop_hash = gop_info->hashes;
  gop_info->nalu_hash = gop_info->hashes + HASH_DIGEST_SIZE;

  // Set hash_list_size to same as what is allocated.
  if (set_hash_list_size(gop_info, HASH_LIST_SIZE) != SVI_OK) {
    gop_info_free(gop_info);
    gop_info = NULL;
  }

  return gop_info;
}

static void
gop_info_free(gop_info_t *gop_info)
{
  free(gop_info);
}

void
gop_info_reset(gop_info_t *gop_info)
{
  assert(gop_info);
}

svi_rc
set_hash_list_size(gop_info_t *gop_info, size_t hash_list_size)
{
  if (!gop_info) return SVI_INVALID_PARAMETER;
  if (hash_list_size > HASH_LIST_SIZE) return SVI_NOT_SUPPORTED;

  gop_info->hash_list_size = hash_list_size;
  return SVI_OK;
}

svi_rc
reset_gop_hash(signed_video_t *self)
{
  if (!self) return SVI_INVALID_PARAMETER;

  gop_info_t *gop_info = self->gop_info;
  assert(gop_info);

  gop_info->num_nalus_in_gop_hash = 0;
  return sv_rc_to_svi_rc(openssl_hash_data(&gop_info->gop_hash_init, 1, gop_info->gop_hash));
}

/**
 * Checks a pointer to member in struct if it's allocated, and correct size, then copies over the
 * data to that member.
 *
 * If new_data_ptr is the empty string then the member will be freed. If it's null then this
 * function will do nothing. Member pointers must not be null, i.e. member_ptr and member_size_ptr.
 *
 * Assumptions:
 *  - if the new_data_pointer is null then new_data_size is zero.
 *  - new_data_size should include the null-terminator.
 *  - if member_ptr points to some memory then member_size_ptr should point to a value of that size.
 *    Otherwise, if member_ptr points to null, then member_size_ptr should point to zero.
 *
 * Restrictions:
 *  - member_ptr can't be set to the empty string
 */
svi_rc
struct_member_memory_allocated_and_copy(void **member_ptr,
    uint8_t *member_size_ptr,
    const void *new_data_ptr,
    const uint8_t new_data_size)
{
  if (!member_size_ptr || !member_ptr) {
    return SVI_NULL_PTR;
  } else if (!new_data_size) {
    // New size is zero, doing nothing
    return SVI_OK;
  } else if (new_data_size == 1 && *(char *)new_data_ptr == '\0') {
    // Reset member on empty string, i.e. ""
    free(*member_ptr);
    *member_ptr = NULL;
    *member_size_ptr = 0;
    return SVI_OK;
  }
  // The allocated size must be exact or reset on empty string, i.e., ""
  if (*member_size_ptr != new_data_size) {
    DEBUG_LOG("Member size diff, re-allocating");
    *member_ptr = realloc(*member_ptr, new_data_size);
    if (*member_ptr == NULL) return SVI_MEMORY;
  }
  memcpy(*member_ptr, new_data_ptr, new_data_size);
  *member_size_ptr = new_data_size;
  return SVI_OK;
}

static size_t
h264_get_payload_size(const uint8_t *data, size_t *payload_size)
{
  const uint8_t *data_ptr = data;
  // Get payload size (including uuid). We assume the data points to the size bytes.
  while (*data_ptr == 0xFF) {
    *payload_size += *data_ptr++;
  }
  *payload_size += *data_ptr++;

  return (data_ptr - data);
}

static SignedVideoUUIDType
h264_get_uuid_sei_type(const uint8_t *uuid)
{
  if (!uuid) return UUID_TYPE_UNDEFINED;

  if (memcmp(uuid, kUuidSignedVideo, UUID_LEN) == 0) return UUID_TYPE_SIGNED_VIDEO;

  return UUID_TYPE_UNDEFINED;
}

static bool
parse_h264_nalu_header(h26x_nalu_t *nalu)
{
  // Parse the H264 NAL Unit Header
  uint8_t nalu_header = *(nalu->hashable_data);
  bool forbidden_zero_bit = (bool)(nalu_header & 0x80);  // First bit
  uint8_t nal_ref_idc = nalu_header & 0x60;  // Two bits
  uint8_t nalu_type = nalu_header & 0x1f;
  bool nalu_header_is_valid = false;

  // First slice in the current NALU or not
  nalu->is_primary_slice = *(nalu->hashable_data + H264_NALU_HEADER_LEN) & 0x80;

  // Verify that NALU type and nal_ref_idc follow standard.
  switch (nalu_type) {
    // nal_ref_idc can be zero for types 1-4.
    case 1:  // Coded slice of a non-IDR picture, hence P-nalu or B-nalu
      nalu->nalu_type = NALU_TYPE_P;
      nalu_header_is_valid = true;
      break;
    case 2:  // Coded slice data partition A
    case 3:  // Coded slice data partition B
    case 4:  // Coded slice data partition C
      nalu->nalu_type = NALU_TYPE_OTHER;
      nalu_header_is_valid = true;
      break;
    case 5:  // Coded slice of an IDR picture, hence I-nalu
      nalu->nalu_type = NALU_TYPE_I;
      nalu_header_is_valid = (nal_ref_idc > 0);
      break;
    case 6:  // SEI-nalu
      nalu->nalu_type = NALU_TYPE_SEI;
      nalu_header_is_valid = (nal_ref_idc == 0);
      break;
    case 7:  // SPS
    case 8:  // PPS
    case 13:  // SPS extension
    case 15:  // Subset SPS
      nalu->nalu_type = NALU_TYPE_PS;
      nalu_header_is_valid = (nal_ref_idc > 0);
      break;
    case 9:  // AU delimiter
      // Do not hash because these will be removed if you switch from bytestream to NALU stream
      // format
      nalu->nalu_type = NALU_TYPE_OTHER;
      nalu_header_is_valid = true;
      break;
    case 10:  // End of sequence
    case 11:  // End of stream
    case 12:  // Filter data
      nalu->nalu_type = NALU_TYPE_OTHER;
      nalu_header_is_valid = (nal_ref_idc == 0);
      break;
    default:
      nalu->nalu_type = NALU_TYPE_UNDEFINED;
      break;
  }

  // If the forbidden_zero_bit is set this is not a correct NALU header.
  nalu_header_is_valid &= !forbidden_zero_bit;
  return nalu_header_is_valid;
}

static bool
parse_h265_nalu_header(h26x_nalu_t *nalu)
{
  // Parse the H265 NAL Unit Header
  uint8_t nalu_header = *(nalu->hashable_data);
  bool forbidden_zero_bit = (bool)(nalu_header & 0x80);  // First bit
  uint8_t nalu_type = (nalu_header & 0x7E) >> 1;  // Six bits
  uint8_t nuh_layer_id =
      ((nalu_header & 0x01) << 5) | ((*(nalu->hashable_data + 1) & 0xF8) >> 3);  // Six bits
  uint8_t nuh_temporal_id_plus1 = (*(nalu->hashable_data + 1) & 0x07);  // Three bits
  uint8_t temporalId = nuh_temporal_id_plus1 - 1;
  bool nalu_header_is_valid = false;

  if ((nuh_temporal_id_plus1 == 0) || (nuh_layer_id > 63)) {
    DEBUG_LOG("H265 NALU header %02x%02x is invalid", nalu_header, *(nalu->hashable_data + 1));
    return false;
  }

  // First slice in the current NALU or not
  nalu->is_primary_slice = (*(nalu->hashable_data + H265_NALU_HEADER_LEN) & 0x80);

  // Verify that NALU type and nal_ref_idc follow standard.
  switch (nalu_type) {
      // 0 to 5. Trailing non-IRAP pictures
    case 0:  // 0 TRAIL_N Coded slice segment of a non-TSA, non-STSA trailing picture VCL

    case 1:  // 1 TRAIL_R Coded slice segment of a non-TSA, non-STSA trailing picture VCL

      nalu->nalu_type = NALU_TYPE_P;
      nalu_header_is_valid = true;
      break;
    case 2:  // 2 TSA_N Coded slice segment of a TSA picture VCL
    case 3:  // 3 TSA_R Coded slice segment of a TSA picture VCL
      nalu->nalu_type = NALU_TYPE_OTHER;
      nalu_header_is_valid = (temporalId != 0);
      break;
    case 4:  // 4 STSA_N Coded slice segment of an STSA picture VCL
    case 5:  // 5 STSA_R Coded slice segment of an STSA picture VCL
      nalu->nalu_type = NALU_TYPE_OTHER;
      nalu_header_is_valid = (nuh_layer_id == 0) ? (temporalId != 0) : true;
      break;

    // 6 to 9. Leading picture*/
    case 6:  // 6 RADL_N Coded slice segment of a RADL picture VCL
    case 7:  // 7 RADL_R Coded slice segment of a RADL picture VCL
    case 8:  // 8 RASL_N Coded slice segment of a RASL picture VCL
    case 9:  // 9 RASL_R Coded slice segment of a RASL picture VCL
      nalu->nalu_type = NALU_TYPE_OTHER;
      nalu_header_is_valid = (temporalId != 0);
      break;

    // 16 to 21. Intra random access point (IRAP) pictures
    case 16:  // 16 BLA_W_LP Coded slice segment of a BLA picture VCL
    case 17:  // 17 BLA_W_RADL Coded slice segment of a BLA picture VCL
    case 18:  // 18 BLA_N_LP Coded slice segment of a BLA picture VCL
    case 19:  // 19 IDR_W_RADL Coded slice segment of an IDR picture VCL
    case 20:  // 20 IDR_N_LP Coded slice segment of an IDR picture VCL
    case 21:  // 21 CRA_NUTCoded slice segment of a CRA picture VCL
      nalu->nalu_type = NALU_TYPE_I;
      nalu_header_is_valid = (temporalId == 0);
      break;

    case 32:  // 32 VPS_NUT Video parameter non-VCL
    case 33:  // 33 SPS_NUT Sequence parameter non-VCL
      nalu->nalu_type = NALU_TYPE_PS;
      nalu_header_is_valid = (temporalId == 0);
      break;
    case 34:  // 34 PPS_NUT Picture parameter non-VCL
      nalu->nalu_type = NALU_TYPE_PS;
      nalu_header_is_valid = true;
      break;
    case 35:  // 35 AUD_NUT Access unit non-VCL
      // Do not hash because these will be removed if you switch
      // from bytestream to NALU stream format
      nalu_header_is_valid = true;
      break;
    case 36:  // 36 EOS_NUT End non-VCL
    case 37:  // 37 EOB_NUT End of non-VCL
      nalu->nalu_type = NALU_TYPE_OTHER;
      nalu_header_is_valid = (temporalId == 0) && (nuh_layer_id == 0);
      break;
    case 38:  // 38 FD_NUTFiller datafiller_data_rbsp() non-VCL
      nalu->nalu_type = NALU_TYPE_OTHER;
      nalu_header_is_valid = true;
      break;
    case 39:  // 39 PREFIX_SEI_NUTSUFFIX_SEI_NUT non-VCL
    case 40:  // 40 PREFIX_SEI_NUTSUFFIX_SEI_NUT non-VCL
      nalu->nalu_type = NALU_TYPE_SEI;
      nalu_header_is_valid = true;
      break;

    default:
      // Reserved and non valid
      // 10 RSV_VCL_N Reserved non-IRAP SLNR VCL NAL unit types VCL
      // 12 RSV_VCL_N Reserved non-IRAP SLNR VCL NAL unit types VCL
      // 14 RSV_VCL_N Reserved non-IRAP SLNR VCL NAL unit types VCL
      // 11 RSV_VCL_R Reserved non-IRAP sub-layer reference VCL NAL unit types VCL
      // 13 RSV_VCL_R Reserved non-IRAP sub-layer reference VCL NAL unit types VCL
      // 15 RSV_VCL_R Reserved non-IRAP sub-layer reference VCL NAL unit types VCL
      // 22 RSV_IRAP_VCL22 Reserved IRAP VCL NAL unit types VCL
      // 23 RSV_IRAP_VCL23 Reserved IRAP VCL NAL unit types VCL
      // 41..47 RSV_NVCL41..RSV_NVCL47 Reserved non-VCL
      // 24..31 RSV_VCL24.. RSV_VCL31 Reserved non-IRAP VCL NAL unit types VCL
      // 48..63 UNSPEC48..UNSPEC63Unspecified  non-VCL
      nalu->nalu_type = NALU_TYPE_UNDEFINED;
      break;
  }

  // If the forbidden_zero_bit is set this is not a correct NALU header.
  nalu_header_is_valid &= !forbidden_zero_bit;
  return nalu_header_is_valid;
}

/**
 * @brief Removes emulation prevention bytes from a Signed Video generated SEI NALU
 *
 * If emulation prevention bytes are present, temporary memory is allocated to hold the new tlv
 * data. Once emulation prevention bytes have been removed the new tlv data can be decoded. */
static void
remove_emp_bytes_from_sei_payload(h26x_nalu_t *nalu)
{
  assert(nalu);
  if (!nalu->is_hashable || !nalu->is_gop_sei || (nalu->is_valid <= 0)) return;

  // The UUID (16 bytes) has by definition no emulation prevention bytes. Hence, read the
  // |reserved_byte| and point to the start of the TLV part.
  nalu->tlv_start_in_nalu_data = nalu->payload + UUID_LEN;
  nalu->tlv_size = nalu->payload_size - UUID_LEN;
  uint8_t reserved_byte = *nalu->tlv_start_in_nalu_data;
  // The |reserved_byte| should have a starting bit. Otherwise, assume it is a tag.
  if (reserved_byte & 0x80) {
    nalu->reserved_byte = reserved_byte;
    nalu->tlv_start_in_nalu_data++;  // Move past the |reserved_byte|.
    nalu->tlv_size -= 1;  // Exclude the |reserved_byte|.
  }
  nalu->tlv_data = nalu->tlv_start_in_nalu_data;

  if (nalu->emulation_prevention_bytes <= 0) return;

  // We need to read byte by byte to a new memory and remove any emulation prevention bytes.
  const uint8_t *tlv_ptr = nalu->tlv_start_in_nalu_data;
  uint16_t last_two_bytes = LAST_TWO_BYTES_INIT_VALUE;
  assert(!nalu->tmp_tlv_memory);
  nalu->tmp_tlv_memory = malloc(nalu->tlv_size);
  if (!nalu->tmp_tlv_memory) {
    DEBUG_LOG("Failed allocating |tmp_tlv_memory|, marking NALU with error");
    nalu->is_valid = -1;
  } else {
    for (size_t i = 0; i < nalu->tlv_size; i++) {
      nalu->tmp_tlv_memory[i] = read_byte(&last_two_bytes, &tlv_ptr, true);
    }
    // Point |tlv_data| to the temporary memory.
    nalu->tlv_data = nalu->tmp_tlv_memory;
  }
}

/**
 * @brief Parses a H26X NALU data
 *
 * Tries to parse out general information about the data nalu. Checks if the NALU is valid for
 * signing, i.e. I, P, or SEI nalu. Convenient information in the NALU struct such as NALU type,
 * payload size, UUID in case of SEI nalu.
 *
 * Emulation prevention bytes may have been removed and if so, memory has been allocated. The user
 * is responsible for freeing |tmp_tlv_memory|.
 */
h26x_nalu_t
parse_nalu_info(const uint8_t *nalu_data,
    size_t nalu_data_size,
    SignedVideoCodec codec,
    bool check_trailing_bytes)
{
  uint32_t nalu_header_len = 0;
  h26x_nalu_t nalu = {0};
  // Initialize NALU
  nalu.nalu_data = nalu_data;
  nalu.nalu_data_size = nalu_data_size;
  nalu.is_valid = -1;
  nalu.is_hashable = false;
  nalu.nalu_type = NALU_TYPE_UNDEFINED;
  nalu.uuid_type = UUID_TYPE_UNDEFINED;
  nalu.is_gop_sei = false;

  if (!nalu_data || (nalu_data_size == 0) || codec < 0 || codec >= SV_CODEC_NUM) return nalu;

  // For a Bytestream the nalu_data begins with a Start Code, which is either 3 or 4 bytes. That is,
  // look for a 0x000001 or 0x00000001 pattern. For a NAL Unit stream a start code is not necessary.
  // We need to support all three cases.
  const uint32_t kStartCode = 0x00000001;
  uint32_t start_code = 0;
  size_t read_bytes = read_32bits(nalu_data, &start_code);
  bool nalu_header_is_valid = false;

  if (start_code != kStartCode) {
    // Check if this is a 3 byte Start Code.
    read_bytes = 3;
    start_code >>= 8;
    if (start_code != kStartCode) {
      // No Start Code found.
      start_code = 0;
      read_bytes = 0;
    }
  }
  nalu.hashable_data = &nalu_data[read_bytes];
  nalu.start_code = start_code;

  if (codec == SV_CODEC_H264) {
    nalu_header_is_valid = parse_h264_nalu_header(&nalu);
    nalu_header_len = H264_NALU_HEADER_LEN;
  } else {
    nalu_header_is_valid = parse_h265_nalu_header(&nalu);
    nalu_header_len = H265_NALU_HEADER_LEN;
  }
  // If a correct NALU header could not be parsed, mark as invalid.
  nalu.is_valid = nalu_header_is_valid;

  // Only picture NALUs are hashed.
  if (nalu.nalu_type == NALU_TYPE_I || nalu.nalu_type == NALU_TYPE_P) nalu.is_hashable = true;

  nalu.is_first_nalu_in_gop = (nalu.nalu_type == NALU_TYPE_I) && nalu.is_primary_slice;

  // It has been noticed that, at least, ffmpeg can add a trailing 0x00 byte at the end of a NALU
  // when exporting to an mp4 container file. This has so far only been observed for H265. The
  // reason for this is still unknown. Therefore we end the hashable part at the byte including the
  // stop bit.
  while (check_trailing_bytes && (nalu_data[nalu_data_size - 1] == 0x00)) {
    DEBUG_LOG("Found trailing 0x00");
    nalu_data_size--;
  }
  nalu.hashable_data_size = nalu_data_size - read_bytes;

  // For SEI-nalus we parse payload and uuid information.
  if (nalu.nalu_type == NALU_TYPE_SEI) {
    // SEI NALU payload starts after the NALU header.
    const uint8_t *payload = nalu.hashable_data + nalu_header_len;
    // Check user_data_unregistered
    uint8_t user_data_unregistered = *payload;
    payload++;
    if (user_data_unregistered == USER_DATA_UNREGISTERED) {
      // Decode payload size and compute emulation prevention bytes
      size_t payload_size = 0;
      size_t read_bytes = h264_get_payload_size(payload, &payload_size);
      payload += read_bytes;
      nalu.payload = payload;
      nalu.payload_size = payload_size;
      // We now know the payload size, including UUID (16 bytes) and excluding stop bit. This means
      // that we can determine if we have added any emulation prevention bytes.
      int emp = (int)nalu.hashable_data_size;
      emp -= (int)(payload - nalu.hashable_data);  // Read bytes so far
      emp -= (int)payload_size;  // The true encoded payload size, excluding stop byte.
      // If we have the stop bit in a byte of its own it's not included in the payload size. This is
      // actually always the case for the signed video generated SEI data.

      emp -= nalu_data[nalu_data_size - 1] == STOP_BYTE_VALUE ? 1 : 0;
      nalu.emulation_prevention_bytes = emp;
      DEBUG_LOG("Computed %d emulation prevention byte(s)", nalu.emulation_prevention_bytes);

      // Decode UUID type
      nalu.uuid_type = h264_get_uuid_sei_type(payload);
    } else {
      // We only have UUID if SEI-NALU is user_data_unregistered
      nalu.uuid_type = UUID_TYPE_UNDEFINED;
    }
    nalu.is_gop_sei = (nalu.uuid_type == UUID_TYPE_SIGNED_VIDEO);

    // Only Signed Video generated SEI-NALUs are valid and hashable.
    nalu.is_hashable = nalu.is_gop_sei;

    remove_emp_bytes_from_sei_payload(&nalu);
  }

  return nalu;
}

/* Helper function to public APIs */

/* Internal APIs for gop_state_t functions */

/* Prints the |gop_state| */
void
gop_state_print(const gop_state_t *gop_state)
{
  if (!gop_state) return;

  DEBUG_LOG("        has_auth_result: %u", gop_state->has_auth_result);
  DEBUG_LOG("    is_first_validation: %u", gop_state->is_first_validation);
  DEBUG_LOG("        signing_present: %u", gop_state->signing_present);
  DEBUG_LOG("num_pending_validations: %d", gop_state->num_pending_validations);
  DEBUG_LOG("             auth_state: %d", gop_state->auth_state);
  DEBUG_LOG("         cur_auth_state: %d", gop_state->cur_auth_state);
  DEBUG_LOG("        prev_auth_state: %d", gop_state->prev_auth_state);
  DEBUG_LOG("");
}

/* Initializes all counters and members of a |gop_state|. */
void
gop_state_init(gop_state_t *gop_state)
{
  if (!gop_state) return;

  memset(gop_state, 0, sizeof(gop_state_t));
  gop_state->is_first_validation = true;
  gop_state->auth_state = AUTH_STATE_INIT;
  gop_state->prev_auth_state = AUTH_STATE_INIT;
}

/* Initializes all counters and members of a |gop_info_detected|. */
void
gop_info_detected_init(gop_info_detected_t *gop_info_detected)
{
  if (!gop_info_detected) return;

  memset(gop_info_detected, 0, sizeof(gop_info_detected_t));
  gop_info_detected->has_gop_sei = false;
}

void
gop_state_pre_actions(gop_state_t *gop_state, h26x_nalu_t *nalu)
{
  if (!gop_state || !nalu) return;

  // The auth_state_t can only be updated if the NALU is hashable, that is, part of Signed Video.
  if (!nalu->is_hashable) return;

  // As soon as we receive a SEI, Signed Video is present.
  gop_state->signing_present |= nalu->is_gop_sei;

  // Store the previous auth_state.
  gop_state->prev_auth_state = gop_state->cur_auth_state;
  // If we receive an I NALU we have a GOP transition and should move to AUTH_STATE_GOP_END. The SEI
  // can at earliest arrive just before the closing I NALU. If that is the case, we move to
  // AUTH_STATE_WAIT_FOR_NEXT_NALU. Otherwise, being in the middle of a GOP, we should be in
  // AUTH_STATE_WAIT_FOR_GOP_END.
  auth_state_t is_sei_state =
      nalu->is_gop_sei ? AUTH_STATE_WAIT_FOR_NEXT_NALU : AUTH_STATE_WAIT_FOR_GOP_END;
  auth_state_t is_first_nalu_state = nalu->is_first_nalu_in_gop ? AUTH_STATE_GOP_END : is_sei_state;
  // Default new state.
  auth_state_t new_auth_state = is_first_nalu_state;
  switch (gop_state->auth_state) {
    case AUTH_STATE_INIT:
    case AUTH_STATE_WAIT_FOR_GOP_END:
      // Use default state.
      break;
    case AUTH_STATE_WAIT_FOR_NEXT_NALU:
      // We got an 'on time' SEI and now received the last NALU, which means we have reached the end
      // of a GOP.
      new_auth_state = AUTH_STATE_GOP_END;
      break;
    case AUTH_STATE_GOP_END:
      // We have passed a GOP transition and wait for the SEI to arrive. If we instead reach a new
      // GOP transition (|is_first_nalu_in_gop|) it is time to validate the GOP without the SEI.
      new_auth_state = nalu->is_first_nalu_in_gop ? AUTH_STATE_VALIDATE : AUTH_STATE_GOP_END;
      break;
    case AUTH_STATE_VALIDATE:
    default:
      // We should not end up here, but if we do move to AUTH_STATE_INIT.
      new_auth_state = AUTH_STATE_INIT;
      break;
  }
  gop_state->auth_state = new_auth_state;
  // Store the current auth_state.
  gop_state->cur_auth_state = gop_state->auth_state;
}

/* Updates the |gop_state| w.r.t. a |nalu|.
 *
 * Since auth_state is updated along the way, the only thing we need to update is |has_gop_sei| to
 * know if we have received a signature for this GOP. */
void
gop_state_update(gop_state_t *gop_state, gop_info_detected_t *gop_info_detected, h26x_nalu_t *nalu)
{
  if (!gop_state || !gop_info_detected || !nalu) return;

  // If the NALU is not valid we should not take any actions.
  if (nalu->is_valid <= 0 || !nalu->is_hashable) return;

  gop_info_detected->has_gop_sei |= nalu->is_gop_sei;
  // If we are in AUTH_STATE_GOP_END we have passed the transition to a new GOP. As soon as we have
  // the SEI we can proceed to AUTH_STATE_VALIDATE.
  if ((gop_state->auth_state == AUTH_STATE_GOP_END) && gop_info_detected->has_gop_sei) {
    gop_state->auth_state = AUTH_STATE_VALIDATE;
  }
}

/* Resets the |gop_state| after validating a GOP. The function returns true if a reset of the
 * gop_hash is needed. */
void
gop_state_reset(gop_state_t *gop_state, gop_info_detected_t *gop_info_detected)
{
  if (!gop_state || !gop_info_detected) return;

  if (gop_state->auth_state != AUTH_STATE_VALIDATE) {
    DEBUG_LOG("Unexpected try to reset GOP state");
    return;
  }

  // In general, the reset is as follows:
  //  - remove the flags { |has_gop_sei|, |has_lost_sei|, |gop_transition_is_lost| }, since they
  //    were used in the latest validation
  //  - decrease the |num_pending_validations| by one, since we have just consumed one
  //  - set |auth_state| to AUTH_STATE_WAIT_FOR_GOP_END, since we have already moved passed the GOP
  //    transition
  //  - set the flag |has_auth_result| to communicate that we should provide an authenticity report
  //    to the user
  //
  // There are two exceptions though
  // 1) If there are still pending validations we move straight to AUTH_STATE_GOP_END, because we
  //    have already moved passed another GOP transition.
  // 2) If we have lost a SEI, but managed to detect a GOP transition, we used the SEI information
  //    to validate the wrong GOP, hence we should not reset |has_gop_sei|, and we should move
  //    straight to AUTH_STATE_GOP_END.

  if (gop_info_detected->has_lost_sei && !gop_info_detected->gop_transition_is_lost) {
    // The previous SEI never arrived. The latest one was used to validate the wrong GOP. Move to
    // state AUTH_STATE_GOP_END.
    gop_state->auth_state = AUTH_STATE_GOP_END;
  } else {
    gop_state->auth_state = AUTH_STATE_WAIT_FOR_GOP_END;
    gop_info_detected->has_gop_sei = false;
  }
  // Decrease counter for pending validations.
  gop_state->num_pending_validations--;
  // If we still have pending validations, we should move straight to AUTH_STATE_GOP_END.
  if (gop_state->num_pending_validations > 0) gop_state->auth_state = AUTH_STATE_GOP_END;
  // Reset the rest of the flags.
  gop_info_detected->has_lost_sei = false;
  gop_info_detected->gop_transition_is_lost = false;
  // Tell the user there is an authenticity result available.
  gop_state->has_auth_result = true;
}

/* Others */

void
update_num_nalus_in_gop_hash(signed_video_t *self, const h26x_nalu_t *nalu)
{
  if (!self || !nalu) return;

  if (!nalu->is_gop_sei) {
    self->gop_info->num_nalus_in_gop_hash++;
    if (self->gop_info->num_nalus_in_gop_hash == 0) {
      DEBUG_LOG("Wraparound in |num_nalus_in_gop_hash|");
      // This will not fail validation, but may produce incorrect statistics.
    }
  }
}

svi_rc
update_gop_hash(gop_info_t *gop_info)
{
  if (!gop_info) return SVI_INVALID_PARAMETER;

  svi_rc status = SVI_UNKNOWN;
  SVI_TRY()
    // Update the gop_hash, that is, hash the memory (both hashes) in hashes = [gop_hash, latest
    // nalu_hash] and replace the gop_hash part with the new hash.
    SVI_THROW(sv_rc_to_svi_rc(
        openssl_hash_data(gop_info->hashes, 2 * HASH_DIGEST_SIZE, gop_info->gop_hash)));

#ifdef SIGNED_VIDEO_DEBUG
    printf("Latest NALU hash ");
    for (int i = 0; i < HASH_DIGEST_SIZE; i++) {
      printf("%02x", gop_info->nalu_hash[i]);
    }
    printf("\nCurrent gop_hash ");
    for (int i = 0; i < HASH_DIGEST_SIZE; i++) {
      printf("%02x", gop_info->gop_hash[i]);
    }
    printf("\n");
#endif
  SVI_CATCH()
  SVI_DONE(status)

  return status;
}

/* Checks if there is enough room to copy the hash. If so, copies the |nalu_hash| and updates the
 * |list_idx|. Otherwise, sets the |list_idx| to -1 and proceeds. */
void
check_and_copy_hash_to_hash_list(signed_video_t *self, const uint8_t *nalu_hash)
{
  if (!self || !nalu_hash) return;

  uint8_t *hash_list = &self->gop_info->hash_list[0];
  int *list_idx = &self->gop_info->list_idx;
  // Check if there is room for another hash in the |hash_list|.
  if (*list_idx + HASH_DIGEST_SIZE > (int)self->gop_info->hash_list_size) *list_idx = -1;
  if (*list_idx >= 0) {
    // We have a valid |hash_list| and can copy the |nalu_hash| to it.
    memcpy(&hash_list[*list_idx], nalu_hash, HASH_DIGEST_SIZE);
    *list_idx += HASH_DIGEST_SIZE;
  }
}

/* A getter that determines which hash wrapper to use and returns it. */
static hash_wrapper_t
get_hash_wrapper(signed_video_t *self, const h26x_nalu_t *nalu)
{
  assert(self && nalu);

  if (nalu->is_gop_sei) {
    // A SEI, i.e., the document_hash, is hashed without reference, since that one may be verified
    // separately.
    return simply_hash;
  } else if (nalu->is_first_nalu_in_gop && !self->gop_info->has_reference_hash) {
    // If the current NALU |is_first_nalu_in_gop| and we do not already have a reference, we should
    // |simply_hash| and copy the hash to reference.
    return hash_and_copy_to_ref;
  } else {
    // All other NALUs should be hashed together with the reference.
    return hash_with_reference;
  }
}

/* Hash wrapper functions */

/* simply_hash()
 *
 * takes the |hashable_data| from the NALU, hash it and store the hash in |nalu_hash|. */
static svi_rc
simply_hash(signed_video_t ATTR_UNUSED *self, const h26x_nalu_t *nalu, uint8_t *nalu_hash)
{
  assert(nalu && nalu_hash);
  const uint8_t *hashable_data = nalu->hashable_data;
  size_t hashable_data_size = nalu->hashable_data_size;

  return sv_rc_to_svi_rc(openssl_hash_data(hashable_data, hashable_data_size, nalu_hash));
}

/* hash_and_copy_to_ref()
 *
 * extends simply_hash() by also copying the |nalu_hash| to the reference hash used to
 * hash_with_reference().
 *
 * This is needed for the first NALU of a GOP, which serves as a reference. The member variable
 * |has_reference_hash| is set to true after a successful operation. */
static svi_rc
hash_and_copy_to_ref(signed_video_t *self, const h26x_nalu_t *nalu, uint8_t *nalu_hash)
{
  assert(self && nalu && nalu_hash);

  gop_info_t *gop_info = self->gop_info;
  // First hash in |hash_buddies| is the |reference_hash|.
  uint8_t *reference_hash = &gop_info->hash_buddies[0];

  svi_rc status = SVI_UNKNOWN;
  SVI_TRY()
    // Hash NALU data and store as |nalu_hash|.
    SVI_THROW(simply_hash(self, nalu, nalu_hash));
    // Copy the |nalu_hash| to |reference_hash| to be used in hash_with_reference().
    memcpy(reference_hash, nalu_hash, HASH_DIGEST_SIZE);
    // Tell the user there is a new reference hash.
    gop_info->has_reference_hash = true;
  SVI_CATCH()
  SVI_DONE(status)

  return status;
}

/* hash_with_reference()
 *
 * Hashes a NALU together with a reference hash. The |hash_buddies| memory is organized to have room
 * for two hashes:
 *   hash_buddies = [reference_hash, nalu_hash]
 * The output |buddy_hash| is then the hash of this memory
 *   buddy_hash = hash(hash_buddies)
 *
 * This hash wrapper should be used for all NALUs except the initial one (the reference).
 */
static svi_rc
hash_with_reference(signed_video_t *self, const h26x_nalu_t *nalu, uint8_t *buddy_hash)
{
  assert(self && nalu && buddy_hash);

  gop_info_t *gop_info = self->gop_info;
  // Second hash in |hash_buddies| is the |nalu_hash|.
  uint8_t *nalu_hash = &gop_info->hash_buddies[HASH_DIGEST_SIZE];

  svi_rc status = SVI_UNKNOWN;
  SVI_TRY()
    // Hash NALU data and store as |nalu_hash|.
    SVI_THROW(simply_hash(self, nalu, nalu_hash));
    // Hash reference hash together with the |nalu_hash| and store in |buddy_hash|.
    SVI_THROW(sv_rc_to_svi_rc(
        openssl_hash_data(gop_info->hash_buddies, HASH_DIGEST_SIZE * 2, buddy_hash)));
  SVI_CATCH()
  SVI_DONE(status)

  return status;
}

svi_rc
hash_and_add(signed_video_t *self, const h26x_nalu_t *nalu)
{
  if (!self || !nalu) return SVI_INVALID_PARAMETER;

  if (!nalu->is_hashable) {
    DEBUG_LOG("This NALU (type %d) was not hashed", nalu->nalu_type);
    return SVI_OK;
  }

  gop_info_t *gop_info = self->gop_info;
  uint8_t *nalu_hash = gop_info->nalu_hash;
  assert(nalu_hash);

  svi_rc status = SVI_UNKNOWN;
  SVI_TRY()
    // Select hash function, hash the NALU and store as 'latest hash'
    hash_wrapper_t hash_wrapper = get_hash_wrapper(self, nalu);
    SVI_THROW(hash_wrapper(self, nalu, nalu_hash));
    check_and_copy_hash_to_hash_list(self, nalu_hash);
    SVI_THROW(update_gop_hash(gop_info));
    update_num_nalus_in_gop_hash(self, nalu);
  SVI_CATCH()
  {
    // If we fail, the |hash_list| is not trustworthy.
    gop_info->list_idx = -1;
  }
  SVI_DONE(status)

  return status;
}

svi_rc
hash_and_add_for_auth(signed_video_t *self, const h26x_nalu_t *nalu)
{
  if (!self || !nalu) return SVI_INVALID_PARAMETER;

  if (!nalu->is_hashable) {
    DEBUG_LOG("This NALU (type %d) was not hashed.", nalu->nalu_type);
    return SVI_OK;
  }

  gop_info_t *gop_info = self->gop_info;
  gop_state_t *gop_state = &self->gop_state;
  gop_info_detected_t gop_info_detected = self->gop_info_detected;

  // Store the hash in the |last_item| of |nalu_list|.
  h26x_nalu_list_item_t *this_item = self->nalu_list->last_item;
  uint8_t *nalu_hash = this_item->hash;
  assert(nalu_hash);

  svi_rc status = SVI_UNKNOWN;
  SVI_TRY()
    // Select hash wrapper, hash the NALU and store as |nalu_hash|.
    hash_wrapper_t hash_wrapper = get_hash_wrapper(self, nalu);
    SVI_THROW(hash_wrapper(self, nalu, nalu_hash));
    // Check if we have a potential transition to a new GOP. This happens if the current NALU
    // |is_first_nalu_in_gop|. If we have lost the first NALU of a GOP we can still make a guess by
    // checking if |has_gop_sei| flag is set. It is set if the previous hashable NALU was SEI.
    if (nalu->is_first_nalu_in_gop || gop_info_detected.has_gop_sei) {
      assert(gop_state->num_pending_validations >= 0);

      // Updates counters and reset flags.
      gop_state->num_pending_validations++;
      gop_info->has_reference_hash = false;

      // Hash the NALU again, but this time store the hash as a |second_hash|. This is needed since
      // the current NALU belongs to both the ended and the started GOP. Note that we need to get
      // the hash wrapper again since conditions may have changed.
      hash_wrapper = get_hash_wrapper(self, nalu);
      free(this_item->second_hash);
      this_item->second_hash = malloc(HASH_DIGEST_SIZE);
      SVI_THROW_IF(!this_item->second_hash, SVI_MEMORY);
      SVI_THROW(hash_wrapper(self, nalu, this_item->second_hash));
    }

  SVI_CATCH()
  SVI_DONE(status)

  return status;
}

/* Public signed_video_common.h APIs */
signed_video_t *
signed_video_create(SignedVideoCodec codec)
{
  signed_video_t *self = NULL;
  svi_rc status = SVI_UNKNOWN;

  DEBUG_LOG("Creating signed-video from code version %s", SIGNED_VIDEO_VERSION);

  SVI_TRY()
    SVI_THROW_IF((codec < 0) || (codec >= SV_CODEC_NUM), SVI_INVALID_PARAMETER);

    self = (signed_video_t *)calloc(1, sizeof(signed_video_t));
    SVI_THROW_IF(!self, SVI_MEMORY);

    version_str_to_bytes(self->code_version, SIGNED_VIDEO_VERSION);
    self->codec = codec;

    // Allocate memory for the signature_info struct.
    self->signature_info = signature_create();

    self->product_info = product_info_create();
    SVI_THROW_IF_WITH_MSG(!self->product_info, SVI_MEMORY, "Could not allocate product_info");

    self->gop_info = gop_info_create();
    SVI_THROW_IF_WITH_MSG(!self->gop_info, SVI_MEMORY, "Couldn't allocate gop_info");
    SVI_THROW_WITH_MSG(reset_gop_hash(self), "Couldn't reset gop_hash");

    self->authenticity_level = DEFAULT_AUTHENTICITY_LEVEL;

    self->nalu_list = h26x_nalu_list_create();
    // No need to check if |nalu_list| is a nullptr, since it is only of importance on the
    // authentication side. The check is done there instead.

    self->signing_present = -1;
    gop_state_init(&(self->gop_state));
    gop_info_detected_init(&(self->gop_info_detected));

    self->last_two_bytes = LAST_TWO_BYTES_INIT_VALUE;

    self->recurrence = RECURRENCE_ALWAYS;
    self->recurrence_offset = RECURRENCE_OFFSET_DEFAULT;
    self->has_public_key = false;

<<<<<<< HEAD
    self->public_key_in_sei = true;
    self->nalus_in_sei = false;
=======
    self->frame_count = RECURRENCE_OFFSET_DEFAULT;
    self->has_recurrent_data = false;
>>>>>>> 9621f601

    // Setup the plugin.
    self->plugin_handle = sv_interface_setup();
    SVI_THROW_IF(!self->plugin_handle, SVI_EXTERNAL_FAILURE);
    // Setup vendor handle.
#ifdef SV_VENDOR_AXIS_COMMUNICATIONS
    self->vendor_handle = sv_vendor_axis_communications_setup();
    SVI_THROW_IF(!self->vendor_handle, SVI_MEMORY);
#endif

  SVI_CATCH()
  {
    signed_video_free(self);
    self = NULL;
  }
  SVI_DONE(status)
  assert(status != SVI_OK ? self == NULL : self != NULL);

  return self;
}

SignedVideoReturnCode
signed_video_reset(signed_video_t *self)
{
  svi_rc status = SVI_UNKNOWN;

  SVI_TRY()
    SVI_THROW_IF(!self, SVI_INVALID_PARAMETER);
    DEBUG_LOG("Resetting signed session");
    // Reset session states
    // TODO: Move these to gop_info_reset(...)
    self->gop_info->verified_signature_hash = -1;
    // If a reset is forced, the stored hashes in |hash_list| have no meaning anymore.
    self->gop_info->list_idx = 0;
    self->gop_info->has_reference_hash = false;

    gop_state_init(&(self->gop_state));
    gop_info_detected_init(&(self->gop_info_detected));
    latest_validation_init(self->latest_validation);
    // Empty the |nalu_list|.
    h26x_nalu_list_free_items(self->nalu_list);

    SVI_THROW(reset_gop_hash(self));
  SVI_CATCH()
  SVI_DONE(status)

  return svi_rc_to_signed_video_rc(status);
}

void
signed_video_free(signed_video_t *self)
{
  DEBUG_LOG("Free signed video %p", self);
  if (!self) return;

  // Teardown the plugin before closing.
  sv_interface_teardown(self->plugin_handle);
  // Teardown the vendor handle.
#ifdef SV_VENDOR_AXIS_COMMUNICATIONS
  sv_vendor_axis_communications_teardown(self->vendor_handle);
#endif

  // Free any NALUs left to prepend.
  free_and_reset_nalu_to_prepend_list(self);
  free_payload_buffer(self->payload_buffer);

  h26x_nalu_list_free(self->nalu_list);

  signed_video_authenticity_report_free(self->authenticity);
  product_info_free(self->product_info);
  gop_info_free(self->gop_info);
  signature_free(self->signature_info);

  free(self);
}

const char *
signed_video_get_version()
{
  return SIGNED_VIDEO_VERSION;
}

int
signed_video_compare_versions(const char *version1, const char *version2)
{
  int status = -1;
  if (!version1 || !version2) return status;

  int arr1[SV_VERSION_BYTES] = {0};
  int arr2[SV_VERSION_BYTES] = {0};
  if (!version_str_to_bytes(arr1, version1)) goto error;
  if (!version_str_to_bytes(arr2, version2)) goto error;

  int result = 0;
  int j = 0;
  while (result == 0 && j < SV_VERSION_BYTES) {
    result = arr1[j] - arr2[j];
    j++;
  }
  if (result == 0) status = 0;  // |version1| equals to |version2|
  if (result > 0) status = 1;  // |version1| newer than |version2|
  if (result < 0) status = 2;  // |version2| newer than |version1|

error:
  return status;
}<|MERGE_RESOLUTION|>--- conflicted
+++ resolved
@@ -1136,13 +1136,10 @@
     self->recurrence_offset = RECURRENCE_OFFSET_DEFAULT;
     self->has_public_key = false;
 
-<<<<<<< HEAD
     self->public_key_in_sei = true;
     self->nalus_in_sei = false;
-=======
     self->frame_count = RECURRENCE_OFFSET_DEFAULT;
     self->has_recurrent_data = false;
->>>>>>> 9621f601
 
     // Setup the plugin.
     self->plugin_handle = sv_interface_setup();
